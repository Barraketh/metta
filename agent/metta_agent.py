--- conflicted
+++ resolved
@@ -11,12 +11,8 @@
 from torch import nn
 from torch.nn.parallel import DistributedDataParallel
 
-<<<<<<< HEAD
 from agent.util.distribution_utils import sample_logits
 
-=======
-import logging
->>>>>>> ec14e199
 logger = logging.getLogger("metta_agent")
 
 def make_policy(env: PufferEnv, cfg: OmegaConf):
@@ -182,9 +178,18 @@
         state.hidden = td["hidden"]
         return logits, value
 
-    def forward_train(self, x, state=None):
-        return self.forward(x, state)
- 
+    def forward(self, x, state=None, action=None, e3b=None):
+        return self.get_action_and_value(x, state, action, e3b)
+
+    def _e3b_update(self, phi, e3b):
+        intrinsic_reward = None
+        if e3b is not None:
+            u = phi.unsqueeze(1) @ e3b
+            intrinsic_reward = u @ phi.unsqueeze(2)
+            e3b = 0.99*e3b - (u.mT @ u) / (1 + intrinsic_reward)
+            intrinsic_reward = intrinsic_reward.squeeze()
+        return e3b, intrinsic_reward
+
     def l2_reg_loss(self) -> torch.Tensor:
         '''L2 regularization loss is on by default although setting l2_norm_coeff to 0 effectively turns it off. Adjust it by setting l2_norm_scale in your component config to a multiple of the global loss value or 0 to turn it off.'''
         l2_reg_loss = 0
