--- conflicted
+++ resolved
@@ -88,11 +88,7 @@
             return prs
 
         elif selector_type == "latest":
-<<<<<<< HEAD
-            return prs[-1]
-=======
             return [prs[-1]]
->>>>>>> 603cb02a
 
         elif selector_type == "rand":
             return [random.choice(prs)]
@@ -114,13 +110,6 @@
         else:
             raise ValueError(f"Invalid selector type {selector_type}")
 
-<<<<<<< HEAD
-
-    def policies(self, policy: Union[str, OmegaConf], selector_type: str = "top", n=1, metric="epoch") -> List[PolicyRecord]:
-        return self._policy_records(policy, selector_type, n, metric) if isinstance(policy, str) else self.policies(policy)
-
-=======
->>>>>>> 603cb02a
     def make_model_name(self, epoch: int):
         return f"model_{epoch:04d}.pt"
 
