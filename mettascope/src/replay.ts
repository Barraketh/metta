import * as Common from './common.js';
import { ctx, html, state, ui } from './common.js';
import { onResize } from './main.js';
import { focusFullMap, requestFrame } from './worldmap.js';

// Gets an attribute from a grid object respecting the current step.
export function getAttr(obj: any, attr: string, atStep = -1, defaultValue = 0): any {
  if (atStep == -1) {
    // When step is not defined, use global step.
    atStep = state.step;
  }
  if (obj[attr] === undefined) {
    return defaultValue;
  } else if (obj[attr] instanceof Array) {
    return obj[attr][atStep];
  } else {
    // Must be a constant that does not change over time.
    return obj[attr];
  }
}


// Decompress a stream, used for compressed JSON from fetch or drag and drop.
async function decompressStream(stream: ReadableStream<Uint8Array>): Promise<string> {
  const decompressionStream = new DecompressionStream('deflate');
  const decompressedStream = stream.pipeThrough(decompressionStream);

  const reader = decompressedStream.getReader();
  const chunks: Uint8Array[] = [];
  let result;
  while (!(result = await reader.read()).done) {
    chunks.push(result.value);
  }

  const totalLength = chunks.reduce((acc, val) => acc + val.length, 0);
  const flattenedChunks = new Uint8Array(totalLength);

  let offset = 0;
  for (const chunk of chunks) {
    flattenedChunks.set(chunk, offset);
    offset += chunk.length;
  }

  const decoder = new TextDecoder();
  return decoder.decode(flattenedChunks);
}

// Load the replay from a URL.
export async function fetchReplay(replayUrl: string) {

  // If its an S3 url, we can convert it to a http url.
  const s3Prefix = "s3://softmax-public/";
  let httpUrl = replayUrl;
  if (replayUrl.startsWith(s3Prefix)) {
    const httpPrefix = "https://softmax-public.s3.us-east-1.amazonaws.com/";
    httpUrl = httpPrefix + replayUrl.slice(s3Prefix.length);
    console.log("Converted S3 url to http url: ", httpUrl);
  }

  try {
    const response = await fetch(httpUrl);
    if (!response.ok) {
      throw new Error("Network response was not ok");
    }
    if (response.body === null) {
      throw new Error("Response body is null");
    }
    // Check the Content-Type header
    const contentType = response.headers.get('Content-Type');
    console.log("Content-Type: ", contentType);
    if (contentType === "application/json") {
      let replayData = await response.text();
      loadReplayText(replayUrl, replayData);
    } else if (contentType === "application/x-compress" || contentType === "application/octet-stream") {
      // Compressed JSON.
      const decompressedData = await decompressStream(response.body);
      loadReplayText(replayUrl, decompressedData);
    } else {
      throw new Error("Unsupported content type: " + contentType);
    }
  } catch (error) {
    Common.showModal("error", "Error fetching replay", "Message: " + error);
  }
}

// Read a file from drag and drop.
export async function readFile(file: File) {
  try {
    const contentType = file.type;
    console.log("Content-Type: ", contentType);
    if (contentType === "application/json") {
      loadReplayText(file.name, await file.text());
    } else if (contentType === "application/x-compress" || contentType === "application/octet-stream") {
      // Compressed JSON.
      console.log("Decompressing file");
      const decompressedData = await decompressStream(file.stream());
      console.log("Decompressed file");
      loadReplayText(file.name, decompressedData);
    }
  } catch (error) {
    Common.showModal("error", "Error reading file", "Message: " + error);
  }
}

// Expand a sequence of values
// [[0, value1], [2, value2], ...] -> [value1, value1, value2, ...]
function expandSequence(sequence: any[], numSteps: number): any[] {
  var expanded: any[] = [];
  var i = 0
  var j = 0
  var v: any = null
  for (i = 0; i < numSteps; i++) {
    if (j < sequence.length && sequence[j][0] == i) {
      v = sequence[j][1];
      j++;
    }
    expanded.push(v);
  }
  return expanded;
}

// Remove a prefix from a string.
function removePrefix(str: string, prefix: string) {
  return str.startsWith(prefix) ? str.slice(prefix.length) : str;
}

// Remove a suffix from a string.
function removeSuffix(str: string, suffix: string) {
  return str.endsWith(suffix) ? str.slice(0, -suffix.length) : str;
}

// Load the replay text.
async function loadReplayText(url: string, replayData: string) {
  loadReplayJson(url, JSON.parse(replayData));
}

function fixReplay() {
  // Create action image mappings for faster access.
  state.replay.action_images = [];
  for (const actionName of state.replay.action_names) {
    let path = "trace/" + actionName + ".png";
    if (ctx.hasImage(path)) {
      state.replay.action_images.push(path);
    } else {
      console.warn("Action not supported: ", path);
      state.replay.action_images.push("trace/unknown.png");
    }
  }

  // Create a list of all keys objects can have.
  state.replay.all_keys = new Set();
  for (const gridObject of state.replay.grid_objects) {
    for (const key in gridObject) {
      state.replay.all_keys.add(key);
    }
  }

  // Create object image mapping for faster access.
  // Example: 3 -> ["objects/altar.png", "objects/altar.item.png", "objects/altar.color.png"]
  // Example: 1 -> ["objects/unknown.png", "objects/unknown.item.png", "objects/unknown.color.png"]
  state.replay.object_images = []
  for (let i = 0; i < state.replay.object_types.length; i++) {
    const typeName = state.replay.object_types[i];
    var image = "objects/" + typeName + ".png";
    var imageItem = "objects/" + typeName + ".item.png";
    var imageColor = "objects/" + typeName + ".color.png";
    if (!ctx.hasImage(image)) {
      console.warn("Object not supported: ", typeName);
      // Use the unknown image.
      image = "objects/unknown.png";
      imageItem = "objects/unknown.item.png";
      imageColor = "objects/unknown.color.png";
    }
    state.replay.object_images.push([image, imageItem, imageColor]);
  }

  // Create resource inventory mapping for faster access.
  // Example: "inv:heart" -> ["resources/heart.png", [1, 1, 1, 1]]
  // Example: "inv:ore.red" -> ["resources/ore.red.png", [1, 1, 1, 1]]
  // Example: "agent:inv:heart.blue" -> ["resources/heart.png", [0, 0, 1, 1]]
  // Example: "inv:cat_food.red" -> ["resources/unknown.png", [1, 0, 0, 1]]
  state.replay.resource_inventory = new Map();
  for (const key of state.replay.all_keys) {
    if (key.startsWith("inv:") || key.startsWith("agent:inv:")) {
      var type: string = key;
      type = removePrefix(type, "inv:")
      type = removePrefix(type, "agent:inv:");
      var color = [1, 1, 1, 1]; // Default to white.
      for (const [colorName, colorValue] of Common.COLORS) {
        if (type.endsWith(colorName)) {
          if (ctx.hasImage("resources/" + type + ".png")) {
            // Use the resource.color.png with white color.
            break;
          } else {
            // Use the resource.png with specific color.
            type = removeSuffix(type, "." + colorName);
            color = colorValue as number[];
            if (!ctx.hasImage("resources/" + type + ".png")) {
              // Use the unknown.png with specific color.
              console.warn("Resource not supported: ", type);
              type = "unknown";
            }
          }
        }
      }
      image = "resources/" + type + ".png";
      state.replay.resource_inventory.set(key, [image, color]);
    }
  }

  // Map size is not to be trusted. Recompute map size just in case.
  let oldMapSize = [state.replay.map_size[0], state.replay.map_size[1]];
  state.replay.map_size[0] = 1;
  state.replay.map_size[1] = 1;
  for (const gridObject of state.replay.grid_objects) {
    let x = getAttr(gridObject, "c") + 1;
    let y = getAttr(gridObject, "r") + 1;
    state.replay.map_size[0] = Math.max(state.replay.map_size[0], x);
    state.replay.map_size[1] = Math.max(state.replay.map_size[1], y);
  }
  if (oldMapSize[0] != state.replay.map_size[0] || oldMapSize[1] != state.replay.map_size[1]) {
    // Map size changed, update the map.
    console.info("Map size changed");
    focusFullMap(ui.mapPanel);
  }

  console.info("replay: ", state.replay);

}

async function loadReplayJson(url: string, replayData: any) {
  state.replay = replayData;

  // Go through each grid object and expand its key sequence.
  for (const gridObject of state.replay.grid_objects) {
    for (const key in gridObject) {
      if (gridObject[key] instanceof Array) {
        gridObject[key] = expandSequence(gridObject[key], state.replay.max_steps);
      }
    }
  }

  // Find all agents for faster access.
  state.replay.agents = [];
  for (let i = 0; i < state.replay.num_agents; i++) {
    state.replay.agents.push({});
    for (const gridObject of state.replay.grid_objects) {
      if (gridObject["agent_id"] == i) {
        state.replay.agents[i] = gridObject;
      }
    }
  }

  fixReplay();


  // Set the scrubber max value to the max steps.
  html.scrubber.max = (state.replay.max_steps - 1).toString();

  if (state.replay.file_name) {
    html.fileName.textContent = state.replay.file_name;
  } else {
    html.fileName.textContent = url.split("/").pop() || "unknown";
  }

  Common.closeModal();
  focusFullMap(ui.mapPanel);
  onResize();
  requestFrame();
}

export function loadReplayStep(replayStep: any) {
  // This gets us a simple replay step that we can overwrite.

  // Update the grid objects.
  const step = replayStep.step;

<<<<<<< HEAD
  state.replay.max_steps = Math.max(state.replay.max_steps, step + 1);
=======
  state.replay.max_steps = Math.max(state.replay.max_steps, step+1);
>>>>>>> 71fd411c
  state.step = step; // Rewind to the current step.

  for (const gridObject of replayStep.grid_objects) {
    // Grid objects are 1-indexed.
    const index = gridObject.id - 1;
    for (const key in gridObject) {
      const value = gridObject[key];
      // Ensure the grid object exists.
      while (state.replay.grid_objects.length <= index) {
        state.replay.grid_objects.push({});
      }
      // Ensure the key exists.
      if (state.replay.grid_objects[index][key] === undefined) {
        state.replay.grid_objects[index][key] = [];
        while (state.replay.grid_objects[index][key].length <= step) {
          state.replay.grid_objects[index][key].push(null);
        }
      }
      state.replay.grid_objects[index][key][step] = value;


      if (key == "agent_id") {
        // Update the agent.
        while (state.replay.agents.length <= value) {
          state.replay.agents.push({});
        }
        state.replay.agents[value] = state.replay.grid_objects[index];
      }
    }
  }

  fixReplay()

  requestFrame();
}

export function initWebSocket(wsUrl: string) {
  state.ws = new WebSocket(wsUrl);
  state.ws.onmessage = (event) => {
    const data = JSON.parse(event.data);
    console.log("Received message: ", data.type);
    if (data.type === "replay") {
      loadReplayJson(wsUrl, data.replay);
      Common.closeModal();
      html.actionButtons.classList.remove("hidden");
    } else if (data.type === "replay_step") {
      loadReplayStep(data.replay_step);
    } else if (data.type === "message") {
      console.info("Received message: ", data.message);
    }
  };
  state.ws.onopen = () => {
    Common.showModal("info",
      "Starting environment",
      "Please wait while live environment is starting..."
    );
  };
  state.ws.onclose = () => {
    Common.showModal("error",
      "WebSocket closed",
      "Please check your connection and refresh this page."
    );
  };
  state.ws.onerror = (event) => {
    Common.showModal("error",
      "WebSocket error",
      "Websocket error: " + event
    );
  };
}

export function sendAction(actionName: string, actionParam: number) {
  if (state.ws === null) {
    console.error("WebSocket is not connected");
    return;
  }
  const agentId = getAttr(state.selectedGridObject, "agent_id");
  if (agentId != null) {
    const actionId = state.replay.action_names.indexOf(actionName);
    if (actionId == -1) {
      console.error("Action not found: ", actionName);
      return;
    }
    state.ws.send(JSON.stringify({
      type: "action",
      agent_id: agentId,
      action: [actionId, actionParam]
    }));
  } else {
    console.error("No selected grid object");
  }
}<|MERGE_RESOLUTION|>--- conflicted
+++ resolved
@@ -1,7 +1,7 @@
 import * as Common from './common.js';
-import { ctx, html, state, ui } from './common.js';
+import { ui, state, html, ctx } from './common.js';
+import { focusFullMap, requestFrame } from './worldmap.js';
 import { onResize } from './main.js';
-import { focusFullMap, requestFrame } from './worldmap.js';
 
 // Gets an attribute from a grid object respecting the current step.
 export function getAttr(obj: any, attr: string, atStep = -1, defaultValue = 0): any {
@@ -275,11 +275,7 @@
   // Update the grid objects.
   const step = replayStep.step;
 
-<<<<<<< HEAD
-  state.replay.max_steps = Math.max(state.replay.max_steps, step + 1);
-=======
   state.replay.max_steps = Math.max(state.replay.max_steps, step+1);
->>>>>>> 71fd411c
   state.step = step; // Rewind to the current step.
 
   for (const gridObject of replayStep.grid_objects) {
