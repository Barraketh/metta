{
    // Use IntelliSense to learn about possible attributes.
    // Hover to view descriptions of existing attributes.
    // For more information, visit: https://go.microsoft.com/fwlink/?linkid=830387
    "version": "0.2.0",
    "configurations": [
        {
            "name": "Train Metta",
            "type": "debugpy",
            "request": "launch",
            "module": "tools.run",
            "args": [
<<<<<<< HEAD
                "experiment=mac.1",
=======
                "experiment=mac.simple_encoder.7",
                "framework=pufferlib",
>>>>>>> e67e7de9
                "agent=small",
                "hardware=macbook",
                "env=mettagrid/a20_b4_40x40",
                // "env=mettagrid/a20_b4_40x40",
                "cmd=train",
                "env.game.max_steps=1000",
                "env.kinship.team_size=5",
                "env.kinship.team_reward=0.8",

                // "env.game.actions.attack.enabled=false",

                // "wandb.track=True",
                // "env.substrate_name=running_with_scissors_in_the_matrix__arena",

                // "sample_factory.aux_loss_coeff=0.1",

                // "framework.wandb.track=True",

                // "sample_factory.wandb_project=mp_rws"
                // "+sample_factory.restart_behavior=restart",
                // "sample_factory.num_workers=2",

                // "+env.extra_variables=2",
                // "--restart_behavior=restart",

                // "--config=sandbox_agent",
                // "--agent_embedding_layers=0",
                // "--agent_fc_skip=True",
                // "--serial=True",

                // "--normalize_input=False",

                // common setting
                // "--async_rl=False",
                // "--batch_size=1792",
                // "--with_wandb=True",

                // sandbox settings
                // "--device=cpu",

                // "--train_for_env_steps=1000"

            ],
        },
        {
            "name": "Run Sweep",
            "type": "debugpy",
            "request": "launch",
            "module": "tools.run",
            "args": [
                "cmd=sweep",
                "experiment=mac.carbsweep.2",
                "framework=pufferlib",
                "agent=small",
                "hardware=macbook",
                "sweep=fast",
                "wandb.track=True",
                "env=mettagrid/a20_b4_40x40",
                "env.game.max_steps=100",
                "framework.pufferlib.train.total_timesteps=100000",
                // "env=mettagrid/a20_b4_40x40",
            ],
        },
        {
            "name": "Play Metta",
            "type": "debugpy",
            "request": "launch",
            "module": "tools.run",
            "preLaunchTask": "build_cython_extensions",
            "args": [
                "experiment=mac.",
                "framework=pufferlib",
                "agent=simple",
                "hardware=macbook",
                "env=mettagrid/a20_b4_40x40",
                // "env=mettagrid/a20_b4_40x40",
                "cmd=play",
                "eval.policy_uri=wandb://p2.sweep.simple_model:v12"%,
                // "eval.policy_uri=train_dir/pufferlib/mac.simple_encoder.4",
                // "framework.pufferlib.render_mode=raylib",
                "framework.pufferlib.render_mode=human",
                "env.game.actions.attack.cost=251",
                "env.normalize_rewards=False",
                "env.game.max_steps=10000",
                "env.kinship.team_size=5",
                "env.kinship.team_reward=0.8",
            ],
        },
        {
            "name": "Evaluate",
            "type": "debugpy",
            "request": "launch",
            "module": "tools.run",
            "args": [
                "framework=pufferlib",
                "cmd=evaluate",
                "experiment=mac.1",
                // "env=mettagrid/behaviors/resources/competition/10x10_2a",
                "eval.policy_uri=wandb://p2.tuned.4_model:latest",
                // "eval.policy_uri=train_dir/pufferlib/mac.1",
                "eval.baseline_uris=[wandb://p2.tuned.4_model:v200]",
            ],
        },
        {
            "name": "Dump Griddly Config",
            "type": "debugpy",
            "request": "launch",
            "module": "env.griddly.dump_griddly_config",
            "args": [
                "env=mettagrid/a5_25x25"
                // "env=mettagrid/a5_25x25"
            ],
        },
        {
            "name": "Run Tests",
            "type": "debugpy",
            "request": "launch",
            "module": "tests.test_griddly_training",
            "args": [
                "-k",
                "test_8x8",
            ],
        },
        {
            "name": "Run Evals",
            "type": "debugpy",
            "request": "launch",
            "module": "evals.evals",
            "args": [
                "--experiment=mac.pres10",
                "--device=cpu",
                "--train_dir=./train_dir/",
                "--eval_env_frameskip=1",
                "--max_num_episodes=1",
                "--env_max_steps=100",
            ],
        },
        {
            "name": "Run WebServer",
            "type": "debugpy",
            "request": "launch",
            "module": "webui.server",
            "args": [
            ],
        },
    ]
}<|MERGE_RESOLUTION|>--- conflicted
+++ resolved
@@ -10,12 +10,8 @@
             "request": "launch",
             "module": "tools.run",
             "args": [
-<<<<<<< HEAD
-                "experiment=mac.1",
-=======
                 "experiment=mac.simple_encoder.7",
                 "framework=pufferlib",
->>>>>>> e67e7de9
                 "agent=small",
                 "hardware=macbook",
                 "env=mettagrid/a20_b4_40x40",
