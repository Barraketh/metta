import copy
from typing import Any, Dict, Optional

import gymnasium as gym
import hydra
import numpy as np
import pufferlib
from omegaconf import DictConfig, OmegaConf

from mettagrid.mettagrid_c import MettaGrid  # pylint: disable=E0611
from mettagrid.resolvers import register_resolvers


class MettaGridEnv(pufferlib.PufferEnv, gym.Env):
    def __init__(
        self, env_cfg: DictConfig, render_mode: Optional[str], env_map: Optional[np.ndarray] = None, buf=None, **kwargs
    ):
        self._render_mode = render_mode
        self._cfg_template = env_cfg
        self._env_cfg = self._get_new_env_cfg()
<<<<<<< HEAD
        self._reset_env()
=======
>>>>>>> 26996bb1
        self.should_reset = False
        self._renderer = None
        self._map_builder = None
        self._reset_env()

        self.labels = self._env_cfg.get("labels", None)

        super().__init__(buf)

    def _get_new_env_cfg(self):
        env_cfg = OmegaConf.create(copy.deepcopy(self._cfg_template))
        OmegaConf.resolve(env_cfg)
        return env_cfg

    def _reset_env(self):
        self._map_builder = hydra.utils.instantiate(
            self._env_cfg.game.map_builder,
            _recursive_=self._env_cfg.game.recursive_map_builder,
        )
        env_map = self._map_builder.build()
        map_agents = np.count_nonzero(np.char.startswith(env_map, "agent"))
        assert self._env_cfg.game.num_agents == map_agents, (
            f"Number of agents {self._env_cfg.game.num_agents} does not match number of agents in map {map_agents}"
        )

        self._c_env = MettaGrid(self._env_cfg, env_map)
        self._grid_env = self._c_env
        self._num_agents = self._c_env.num_agents()

        env = self._grid_env

        self._env = env
        # self._env = RewardTracker(self._env)
        # self._env = FeatureMasker(self._env, self._cfg.hidden_features)

    def reset(self, seed=None, options=None):
        self._env_cfg = self._get_new_env_cfg()
        self._reset_env()

        self._c_env.set_buffers(self.observations, self.terminals, self.truncations, self.rewards)

        # obs, infos = self._env.reset(**kwargs)
        # return obs, infos
        obs, infos = self._c_env.reset()
        self.should_reset = False
        return obs, infos

    def step(self, actions):
        self.actions[:] = np.array(actions).astype(np.uint32)
        self._c_env.step(self.actions)

        if self._env_cfg.normalize_rewards:
            self.rewards -= self.rewards.mean()

        infos = {}
        if self.terminals.all() or self.truncations.all():
            self.process_episode_stats(infos)
            self.should_reset = True

        return self.observations, self.rewards, self.terminals, self.truncations, infos

    def process_episode_stats(self, infos: Dict[str, Any]):
        episode_rewards = self._c_env.get_episode_rewards()
        episode_rewards_sum = episode_rewards.sum()
        episode_rewards_mean = episode_rewards_sum / self._num_agents

        infos.update(
            {
                "episode/reward.sum": episode_rewards_sum,
                "episode/reward.mean": episode_rewards_mean,
                "episode/reward.min": episode_rewards.min(),
                "episode/reward.max": episode_rewards.max(),
                "episode_length": self._c_env.current_timestep(),
            }
        )

        if self._map_builder is not None and self._map_builder.labels is not None:
            for label in self._map_builder.labels:
                infos.update(
                    {
                        f"rewards/map:{label}": episode_rewards_mean,
                    }
                )

        if self.labels is not None:
            for label in self.labels:
                infos.update(
                    {
                        f"rewards/env:{label}": episode_rewards_mean,
                    }
                )

        stats = self._c_env.get_episode_stats()

        infos["episode_rewards"] = episode_rewards
        infos["agent_raw"] = stats["agent"]
        infos["game"] = stats["game"]
        infos["agent"] = {}

        for agent_stats in stats["agent"]:
            for n, v in agent_stats.items():
                infos["agent"][n] = infos["agent"].get(n, 0) + v
        for n, v in infos["agent"].items():
            infos["agent"][n] = v / self._num_agents

    @property
    def _max_steps(self):
        return self._env_cfg.game.max_steps

    @property
    def single_observation_space(self):
        return self._env.observation_space

    @property
    def single_action_space(self):
        return self._env.action_space

    def action_names(self):
        return self._env.action_names()

    @property
    def player_count(self):
        return self._num_agents

    @property
    def num_agents(self):
        return self._num_agents

    def render(self):
        if self._renderer is None:
            return None

        return self._renderer.render(self._c_env.current_timestep(), self._c_env.grid_objects())

    @property
    def done(self):
        return self.should_reset

    @property
    def grid_features(self):
        return self._env.grid_features()

    @property
    def global_features(self):
        return []

    @property
    def render_mode(self):
        return self._render_mode

    @property
    def map_width(self):
        return self._c_env.map_width()

    @property
    def map_height(self):
        return self._c_env.map_height()

    @property
    def grid_objects(self):
        return self._c_env.grid_objects()

    @property
    def max_action_args(self):
        return self._c_env.max_action_args()

    @property
    def action_success(self):
        return np.asarray(self._c_env.action_success())

    def object_type_names(self):
        return self._c_env.object_type_names()

    def inventory_item_names(self):
        return self._c_env.inventory_item_names()

    def close(self):
        pass


class MettaGridEnvSet(MettaGridEnv):
    """
    This is a wrapper around MettaGridEnv that allows for multiple environments to be used for training.
    """

    def __init__(
        self,
        env_cfg: DictConfig,
        render_mode: str,
        buf=None,
        **kwargs,
    ):
        self._envs = list(env_cfg.envs.keys())
        self._probabilities = list(env_cfg.envs.values())
        self._num_agents_global = env_cfg.num_agents
        self._env_cfg = self._get_new_env_cfg()
        self.check_action_space()

        super().__init__(env_cfg, render_mode=render_mode, buf=buf, **kwargs)
        self._cfg_template = None  # we don't use this with multiple envs, so we clear it to emphasize that fact

    def check_action_space(self):
        env_cfgs = [config_from_path(env) for env in self._envs]
        action_spaces = [env_cfg.game.actions for env_cfg in env_cfgs]
        if not all(action_space == action_spaces[0] for action_space in action_spaces):
            raise ValueError("All environments must have the same action space.")

    def _get_new_env_cfg(self):
        selected_env = np.random.choice(self._envs, p=self._probabilities)
        env_cfg = config_from_path(selected_env)
        if self._num_agents_global != env_cfg.game.num_agents:
            raise ValueError(
                "For MettaGridEnvSet, the number of agents must be the same for all environments. "
                f"Global: {self._num_agents_global}, Env: {env_cfg.game.num_agents}"
            )
        env_cfg = OmegaConf.create(env_cfg)
        OmegaConf.resolve(env_cfg)
        return env_cfg


def make_env_from_cfg(cfg_path: str, *args, **kwargs):
    cfg = OmegaConf.load(cfg_path)
    env = MettaGridEnv(cfg, *args, **kwargs)
    return env


def config_from_path(config_path: str) -> DictConfig:
    env_cfg = hydra.compose(config_name=config_path)

    # when hydra loads a config, it "prefixes" the keys with the path of the config file.
    # We don't want that prefix, so we remove it.
    if config_path.startswith("/"):
        config_path = config_path[1:]
    path = config_path.split("/")
    for p in path[:-1]:
        env_cfg = env_cfg[p]
    return env_cfg


# Ensure resolvers are registered when this module is imported
register_resolvers()<|MERGE_RESOLUTION|>--- conflicted
+++ resolved
@@ -18,10 +18,6 @@
         self._render_mode = render_mode
         self._cfg_template = env_cfg
         self._env_cfg = self._get_new_env_cfg()
-<<<<<<< HEAD
-        self._reset_env()
-=======
->>>>>>> 26996bb1
         self.should_reset = False
         self._renderer = None
         self._map_builder = None
