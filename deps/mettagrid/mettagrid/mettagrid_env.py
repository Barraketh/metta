import copy
from typing import Any, Dict, Optional

import gymnasium as gym
import hydra
import numpy as np
import pufferlib
from omegaconf import DictConfig, OmegaConf

from mettagrid.mettagrid_c import MettaGrid  # pylint: disable=E0611
from mettagrid.resolvers import register_resolvers


class MettaGridEnv(pufferlib.PufferEnv, gym.Env):
<<<<<<< HEAD
    def __init__(self, env_cfg: DictConfig, render_mode: Optional[str], buf=None, **kwargs):
=======
    def __init__(
        self, env_cfg: DictConfig, render_mode: Optional[str], env_map: Optional[np.ndarray] = None, buf=None, **kwargs
    ):
>>>>>>> f993a547
        self._render_mode = render_mode
        self._cfg_template = env_cfg
        self._env_cfg = self._get_new_env_cfg()
        self._reset_env()
        self.should_reset = False
        self._renderer = None
<<<<<<< HEAD
        self.labels = self._env_cfg.get("labels", None)

=======
        self._map_builder = None
        self.labels = self._env_cfg.get("labels", None)
>>>>>>> f993a547

        super().__init__(buf)

    def _get_new_env_cfg(self):
        env_cfg = OmegaConf.create(copy.deepcopy(self._cfg_template))
        OmegaConf.resolve(env_cfg)
        return env_cfg

    def _reset_env(self):
        self._map_builder = hydra.utils.instantiate(
            self._env_cfg.game.map_builder,
            _recursive_=self._env_cfg.game.recursive_map_builder,
        )
        env_map = self._map_builder.build()
        map_agents = np.count_nonzero(np.char.startswith(env_map, "agent"))
        assert self._env_cfg.game.num_agents == map_agents, (
            f"Number of agents {self._env_cfg.game.num_agents} does not match number of agents in map {map_agents}"
        )

        self._c_env = MettaGrid(self._env_cfg, env_map)
        self._grid_env = self._c_env
        self._num_agents = self._c_env.num_agents()

        env = self._grid_env

        self._env = env
        # self._env = RewardTracker(self._env)
        # self._env = FeatureMasker(self._env, self._cfg.hidden_features)

    def reset(self, seed=None, options=None):
        self._env_cfg = self._get_new_env_cfg()
        self._reset_env()

        self._c_env.set_buffers(self.observations, self.terminals, self.truncations, self.rewards)

        # obs, infos = self._env.reset(**kwargs)
        # return obs, infos
        obs, infos = self._c_env.reset()
        self.should_reset = False
        return obs, infos

    def step(self, actions):
        self.actions[:] = np.array(actions).astype(np.uint32)
        self._c_env.step(self.actions)

        if self._env_cfg.normalize_rewards:
            self.rewards -= self.rewards.mean()

        infos = {}
        if self.terminals.all() or self.truncations.all():
            self.process_episode_stats(infos)
            self.should_reset = True

        return self.observations, self.rewards, self.terminals, self.truncations, infos

    def process_episode_stats(self, infos: Dict[str, Any]):
        episode_rewards = self._c_env.get_episode_rewards()
        episode_rewards_sum = episode_rewards.sum()
        episode_rewards_mean = episode_rewards_sum / self._num_agents

<<<<<<< HEAD

=======
>>>>>>> f993a547
        infos.update(
            {
                "episode/reward.sum": episode_rewards_sum,
                "episode/reward.mean": episode_rewards_mean,
                "episode/reward.min": episode_rewards.min(),
                "episode/reward.max": episode_rewards.max(),
                "episode_length": self._c_env.current_timestep(),
            }
        )

<<<<<<< HEAD
        if self._map_builder.labels is not None:
=======
        if self._map_builder is not None and self._map_builder.labels is not None:
>>>>>>> f993a547
            for label in self._map_builder.labels:
                infos.update(
                    {
                        f"rewards/map:{label}": episode_rewards_mean,
                    }
                )

        if self.labels is not None:
            for label in self.labels:
                infos.update(
                    {
                        f"rewards/env:{label}": episode_rewards_mean,
                    }
                )

        stats = self._c_env.get_episode_stats()

        infos["episode_rewards"] = episode_rewards
        infos["agent_raw"] = stats["agent"]
        infos["game"] = stats["game"]
        infos["agent"] = {}

        for agent_stats in stats["agent"]:
            for n, v in agent_stats.items():
                infos["agent"][n] = infos["agent"].get(n, 0) + v
        for n, v in infos["agent"].items():
            infos["agent"][n] = v / self._num_agents

    @property
    def _max_steps(self):
        return self._env_cfg.game.max_steps

    @property
    def single_observation_space(self):
        return self._env.observation_space

    @property
    def single_action_space(self):
        return self._env.action_space

    def action_names(self):
        return self._env.action_names()

    @property
    def player_count(self):
        return self._num_agents

    @property
    def num_agents(self):
        return self._num_agents

    def render(self):
        if self._renderer is None:
            return None

        return self._renderer.render(self._c_env.current_timestep(), self._c_env.grid_objects())

    @property
    def done(self):
        return self.should_reset

    @property
    def grid_features(self):
        return self._env.grid_features()

    @property
    def global_features(self):
        return []

    @property
    def render_mode(self):
        return self._render_mode

    @property
    def map_width(self):
        return self._c_env.map_width()

    @property
    def map_height(self):
        return self._c_env.map_height()

    @property
    def grid_objects(self):
        return self._c_env.grid_objects()

    @property
    def max_action_args(self):
        return self._c_env.max_action_args()

    @property
    def action_success(self):
        return np.asarray(self._c_env.action_success())

    def object_type_names(self):
        return self._c_env.object_type_names()

    def close(self):
        pass


class MettaGridEnvSet(MettaGridEnv):
    """
    This is a wrapper around MettaGridEnv that allows for multiple environments to be used for training.
    """

    def __init__(
        self,
        env_cfg: DictConfig,
        render_mode: str,
        buf=None,
        **kwargs,
    ):
        self._envs = list(env_cfg.envs.keys())
        self._probabilities = list(env_cfg.envs.values())
        self._num_agents_global = env_cfg.num_agents
        self._env_cfg = self._get_new_env_cfg()
        self.check_action_space()

        super().__init__(env_cfg, render_mode=render_mode, buf=buf, **kwargs)
        self._cfg_template = None  # we don't use this with multiple envs, so we clear it to emphasize that fact

    def check_action_space(self):
        env_cfgs = [config_from_path(env) for env in self._envs]
        action_spaces = [env_cfg.game.actions for env_cfg in env_cfgs]
        if not all(action_space == action_spaces[0] for action_space in action_spaces):
            raise ValueError("All environments must have the same action space.")

    def _get_new_env_cfg(self):
        selected_env = np.random.choice(self._envs, p=self._probabilities)
        env_cfg = config_from_path(selected_env)
        if self._num_agents_global != env_cfg.game.num_agents:
            raise ValueError(
                "For MettaGridEnvSet, the number of agents must be the same for all environments. "
                f"Global: {self._num_agents_global}, Env: {env_cfg.game.num_agents}"
            )
        env_cfg = OmegaConf.create(env_cfg)
        OmegaConf.resolve(env_cfg)
        return env_cfg


def make_env_from_cfg(cfg_path: str, *args, **kwargs):
    cfg = OmegaConf.load(cfg_path)
    env = MettaGridEnv(cfg, *args, **kwargs)
    return env


def config_from_path(config_path: str) -> DictConfig:
    env_cfg = hydra.compose(config_name=config_path)

    # when hydra loads a config, it "prefixes" the keys with the path of the config file.
    # We don't want that prefix, so we remove it.
    if config_path.startswith("/"):
        config_path = config_path[1:]
    path = config_path.split("/")
    for p in path[:-1]:
        env_cfg = env_cfg[p]
    return env_cfg


# Ensure resolvers are registered when this module is imported
register_resolvers()<|MERGE_RESOLUTION|>--- conflicted
+++ resolved
@@ -12,26 +12,17 @@
 
 
 class MettaGridEnv(pufferlib.PufferEnv, gym.Env):
-<<<<<<< HEAD
-    def __init__(self, env_cfg: DictConfig, render_mode: Optional[str], buf=None, **kwargs):
-=======
     def __init__(
         self, env_cfg: DictConfig, render_mode: Optional[str], env_map: Optional[np.ndarray] = None, buf=None, **kwargs
     ):
->>>>>>> f993a547
         self._render_mode = render_mode
         self._cfg_template = env_cfg
         self._env_cfg = self._get_new_env_cfg()
         self._reset_env()
         self.should_reset = False
         self._renderer = None
-<<<<<<< HEAD
-        self.labels = self._env_cfg.get("labels", None)
-
-=======
         self._map_builder = None
         self.labels = self._env_cfg.get("labels", None)
->>>>>>> f993a547
 
         super().__init__(buf)
 
@@ -92,10 +83,6 @@
         episode_rewards_sum = episode_rewards.sum()
         episode_rewards_mean = episode_rewards_sum / self._num_agents
 
-<<<<<<< HEAD
-
-=======
->>>>>>> f993a547
         infos.update(
             {
                 "episode/reward.sum": episode_rewards_sum,
@@ -106,11 +93,7 @@
             }
         )
 
-<<<<<<< HEAD
-        if self._map_builder.labels is not None:
-=======
         if self._map_builder is not None and self._map_builder.labels is not None:
->>>>>>> f993a547
             for label in self._map_builder.labels:
                 infos.update(
                     {
