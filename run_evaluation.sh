#!/bin/bash

set -e

# Define the list of policy URIs to evaluate on a normal run.
POLICIES=(
<<<<<<< HEAD
    "breadcrumb_daphne_multiagent_training"
    "b.daphne.multiagent_training_pretrained"
    "b.daphne.multiagent_training2"
    "onlyred_daphne_multiagent_training"
    "b.daphne.multiagent_training_8agents_onlyred"
    "b.daphne.multiagent_training_4agents_onlyred"
    "b.daphne.multiagent_training_4agents"
    "4agents_daphne_multiagent_training"
    "8agents_daphne_multiagent_training"
    "b.daphne.multiagent_training"
    "b.daphne.multiagent_training_8agents"
    "b.daphne.objectuse_training_breadcrumb"
    "b.daphne.objectuse_training_breadcrumb_sm"
    "b.daphne.objectuse_training_breadcrumb_pretrained_sm"
    "b.daphne.objectuse_training_breadcrumb_pretrained"
    "b.daphne.multiagent_training_breadcrumb"
    "b.daphne.multiagent_training_breadcrumb_pretrained"
    "b.daphne.multiagent_training_breadcrumb_sm"
    "b.daphne.multiagent_training_breadcrumb_pretrained_sm"
    "b.daphne.32_multiagent_training"
    "b.daphne.32_multiagent_training_pretrained"
    "32agents_daphne_multiagent_training"
=======
  "b.daphne.object_use_multienv_pretrained:v98"
  "b.daphne.object_use_multienv2:v41"
  "daphne_objectuse_bigandsmall:v22"
  "mrazo_object-use_allobs_large-multienv_v01"

  "daphne_objectuse_allobjs_multienv:v94"
  "b.daphne.object_use_multienv2:v65"
  "training_regular_envset_nb:v76"
  "daphne_objectuse_bigandsmall:v67"
  "navigation_training:v35"
  "training_regular_envset"
  "training_prioritized_envset"
  "b.daphne.navigation_prioritized_envset"
  "b.daphne.navigation_regular_envset"
  "b.daphne.objectuse_prioritized_envset"
  "b.daphne.objectuse_regular_envset"
  "b.daphne.prioritized_envset"
  "b.daphne.uniform_envset_nb"
  "b.daphne.regular_envset_nb"
  "b.daphne.prioritized_envset_nb"
  "b.daphne.regular_envset"
  "training_regular_envset_nb"
  "training_uniform_envset_nb"

>>>>>>> 7e75466b
)
#!/bin/bash

    # "daphne_objectuse_allobjs_multienv:v94"
    # "b.daphne.object_use_multienv2:v65"
    # "training_regular_envset_nb:v76"
    # "daphne_objectuse_bigandsmall:v67"
    # "navigation_training:v35"
    # "training_regular_envset"
    # "training_prioritized_envset"
    # "b.daphne.navigation_prioritized_envset"
    # "b.daphne.navigation_regular_envset"
    # "b.daphne.objectuse_prioritized_envset"
    # "b.daphne.objectuse_regular_envset"
    # "b.daphne.prioritized_envset"
    # "b.daphne.uniform_envset_nb"
    # "b.daphne.regular_envset_nb"
    # "b.daphne.prioritized_envset_nb"
    # "b.daphne.regular_envset"
    # "training_regular_envset_nb"
    # "training_uniform_envset_nb"



for i in "${!POLICIES[@]}"; do
  POLICY_URI=${POLICIES[$i]}

<<<<<<< HEAD
    echo "Running full sequence eval for policy $POLICY_URI"
    RANDOM_NUM=$((RANDOM % 1000))
    IDX="${IDX}_${RANDOM_NUM}"
    # python3 -m tools.sim \
    #     sim=navigation \
    #     run=navigation$IDX \
    #     policy_uri=wandb://run/$POLICY_URI \
    #     sim_job.stats_db_uri=wandb://stats/navigation_db \
    #     # device=cpu \

    python3 -m tools.sim \
        sim=memory \
        run=memory$IDX \
        policy_uri=wandb://run/$POLICY_URI \
        sim_job.stats_db_uri=wandb://stats/memory_db \
        # device=cpu \

    # python3 -m tools.sim \
    #     sim=object_use \
    #     run=objectuse$IDX \
    #     policy_uri=wandb://run/$POLICY_URI \
    #     sim_job.stats_db_uri=wandb://stats/objectuse_db \
    #     # device=cpu \

    # python3 -m tools.sim \
    #     sim=nav_sequence \
    #     run=nav_sequence$IDX \
    #     policy_uri=wandb://run/$POLICY_URI \
    #     sim_job.stats_db_uri=wandb://stats/nav_sequence_db \
    #     # device=cpu \

    # python3 -m tools.sim \
    #     sim=nav_sequence \
    #     run=nav_sequence$IDX \
    #     policy_uri=wandb://run/$POLICY_URI \
    #     sim_job.stats_db_uri=wandb://stats/nav_sequence_db \
=======
  echo "Running full sequence eval for policy $POLICY_URI"
  RANDOM_NUM=$((RANDOM % 1000))
  IDX="${IDX}_${RANDOM_NUM}"
  python3 -m tools.sim \
    sim=navigation \
    run=navigation$IDX \
    policy_uri=wandb://run/$POLICY_URI \
    sim_job.stats_db_uri=wandb://stats/navigation_db

  python3 -m tools.sim \
    sim=memory \
    run=memory$IDX \
    policy_uri=wandb://run/$POLICY_URI \
    sim_job.stats_db_uri=wandb://stats/memory_db

  python3 -m tools.sim \
    sim=object_use \
    run=objectuse$IDX \
    policy_uri=wandb://run/$POLICY_URI \
    sim_job.stats_db_uri=wandb://stats/objectuse_db

  python3 -m tools.sim \
    sim=nav_sequence \
    run=nav_sequence$IDX \
    policy_uri=wandb://run/$POLICY_URI \
    sim_job.stats_db_uri=wandb://stats/nav_sequence_db
>>>>>>> 7e75466b

  python3 -m tools.dashboard +eval_db_uri=wandb://stats/navigation_db run=navigation_db ++dashboard.output_path=s3://softmax-public/policydash/navigation.html

  python3 -m tools.dashboard +eval_db_uri=wandb://stats/memory_db run=memory_db ++dashboard.output_path=s3://softmax-public/policydash/memory.html

  python3 -m tools.dashboard +eval_db_uri=wandb://stats/objectuse_db run=objectuse_db ++dashboard.output_path=s3://softmax-public/policydash/objectuse.html

  python3 -m tools.dashboard +eval_db_uri=wandb://stats/nav_sequence_db run=nav_sequence_db ++dashboard.output_path=s3://softmax-public/policydash/nav_sequence.html

done<|MERGE_RESOLUTION|>--- conflicted
+++ resolved
@@ -4,7 +4,6 @@
 
 # Define the list of policy URIs to evaluate on a normal run.
 POLICIES=(
-<<<<<<< HEAD
     "breadcrumb_daphne_multiagent_training"
     "b.daphne.multiagent_training_pretrained"
     "b.daphne.multiagent_training2"
@@ -27,32 +26,6 @@
     "b.daphne.32_multiagent_training"
     "b.daphne.32_multiagent_training_pretrained"
     "32agents_daphne_multiagent_training"
-=======
-  "b.daphne.object_use_multienv_pretrained:v98"
-  "b.daphne.object_use_multienv2:v41"
-  "daphne_objectuse_bigandsmall:v22"
-  "mrazo_object-use_allobs_large-multienv_v01"
-
-  "daphne_objectuse_allobjs_multienv:v94"
-  "b.daphne.object_use_multienv2:v65"
-  "training_regular_envset_nb:v76"
-  "daphne_objectuse_bigandsmall:v67"
-  "navigation_training:v35"
-  "training_regular_envset"
-  "training_prioritized_envset"
-  "b.daphne.navigation_prioritized_envset"
-  "b.daphne.navigation_regular_envset"
-  "b.daphne.objectuse_prioritized_envset"
-  "b.daphne.objectuse_regular_envset"
-  "b.daphne.prioritized_envset"
-  "b.daphne.uniform_envset_nb"
-  "b.daphne.regular_envset_nb"
-  "b.daphne.prioritized_envset_nb"
-  "b.daphne.regular_envset"
-  "training_regular_envset_nb"
-  "training_uniform_envset_nb"
-
->>>>>>> 7e75466b
 )
 #!/bin/bash
 
@@ -80,7 +53,6 @@
 for i in "${!POLICIES[@]}"; do
   POLICY_URI=${POLICIES[$i]}
 
-<<<<<<< HEAD
     echo "Running full sequence eval for policy $POLICY_URI"
     RANDOM_NUM=$((RANDOM % 1000))
     IDX="${IDX}_${RANDOM_NUM}"
@@ -117,34 +89,6 @@
     #     run=nav_sequence$IDX \
     #     policy_uri=wandb://run/$POLICY_URI \
     #     sim_job.stats_db_uri=wandb://stats/nav_sequence_db \
-=======
-  echo "Running full sequence eval for policy $POLICY_URI"
-  RANDOM_NUM=$((RANDOM % 1000))
-  IDX="${IDX}_${RANDOM_NUM}"
-  python3 -m tools.sim \
-    sim=navigation \
-    run=navigation$IDX \
-    policy_uri=wandb://run/$POLICY_URI \
-    sim_job.stats_db_uri=wandb://stats/navigation_db
-
-  python3 -m tools.sim \
-    sim=memory \
-    run=memory$IDX \
-    policy_uri=wandb://run/$POLICY_URI \
-    sim_job.stats_db_uri=wandb://stats/memory_db
-
-  python3 -m tools.sim \
-    sim=object_use \
-    run=objectuse$IDX \
-    policy_uri=wandb://run/$POLICY_URI \
-    sim_job.stats_db_uri=wandb://stats/objectuse_db
-
-  python3 -m tools.sim \
-    sim=nav_sequence \
-    run=nav_sequence$IDX \
-    policy_uri=wandb://run/$POLICY_URI \
-    sim_job.stats_db_uri=wandb://stats/nav_sequence_db
->>>>>>> 7e75466b
 
   python3 -m tools.dashboard +eval_db_uri=wandb://stats/navigation_db run=navigation_db ++dashboard.output_path=s3://softmax-public/policydash/navigation.html
 
