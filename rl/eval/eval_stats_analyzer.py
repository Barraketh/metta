--- conflicted
+++ resolved
@@ -140,8 +140,4 @@
 
             policy_fitness.append({"eval": eval, "metric": metric_name, "candidate_mean": candidate_mean, "baseline_mean": baseline_mean, "fitness": fitness})
 
-<<<<<<< HEAD
-=======
-
->>>>>>> d8027606
         return policy_fitness