
from click import group
from omegaconf import OmegaConf, DictConfig

from carbs import LinearSpace
from carbs import LogSpace
from carbs import LogitSpace
from carbs import Param

import numpy as np
import math

import torch
import time
from math import log, ceil, floor

from carbs import CARBS
from carbs import CARBSParams
from carbs import ObservationInParam, WandbLoggingParams

from rl.wandb.wandb import init_wandb
import traceback
import hydra
import wandb

def run_sweep(cfg: OmegaConf):
    param_spaces = _carbs_params_spaces(cfg)
    print("Param Spaces:", param_spaces)
    carbs_params = CARBSParams(
        wandb_params = WandbLoggingParams(
            project_name = cfg.wandb.project,
            group_name = cfg.wandb.group,
            run_id = cfg.experiment or wandb.util.generate_id(),
            run_name = cfg.wandb.name,
            root_dir = "wandb",
        ),
        better_direction_sign=1,
        is_wandb_logging_enabled=True,
        resample_frequency=5,
        num_random_samples=len(param_spaces),
    )
<<<<<<< HEAD
    carbs_controller = CARBS(carbs_params, param_spaces)
=======
    global _carbs_controller
    _carbs_controller = CARBS(carbs_params, param_spaces)
    wandb.agent(sweep_id, run_carb_sweep_rollout, count=10000)
>>>>>>> 795a7345

    while True:
        run_carb_sweep_rollout(carbs_controller, cfg)

def run_carb_sweep_rollout(carbs_controller: CARBS, cfg: OmegaConf):
    np.random.seed(int(time.time()))
    torch.manual_seed(int(time.time()))

    orig_suggestion = carbs_controller.suggest().suggestion
    suggestion = orig_suggestion.copy()
    print("Carbs Suggestion:", suggestion)

    new_cfg = cfg.copy()
    for key, value in suggestion.items():
        if key == "suggestion_uuid":
            continue
        new_cfg_param = new_cfg
        sweep_param = cfg.sweep.parameters
        key_parts = key.split(".")
        for k in key_parts[:-1]:
            new_cfg_param = new_cfg_param[k]
            sweep_param = sweep_param[k]
        param_name = key_parts[-1]
        if sweep_param[param_name].space == "pow2":
            value = 2**value
        new_cfg_param[param_name] = value

    print(OmegaConf.to_yaml(new_cfg))

    observed_value = 0
    train_time = 0

    is_failure = False
    try:
        rl_controller = hydra.utils.instantiate(new_cfg.framework, new_cfg, _recursive_=False)
        rl_controller.train()
        observed_value = rl_controller.last_stats[cfg.sweep.metric]
        train_time = rl_controller.train_time
    except Exception:
        is_failure = True
        traceback.print_exc()

    try:
        rl_controller.close()
    except Exception:
        print("Failed to close controller")

    print("Observed Value:", observed_value)
    print("Train Time:", train_time)
    print("Is Failure:", is_failure)

    carbs_controller.observe(
        ObservationInParam(
            input=orig_suggestion,
            output=observed_value,
            cost=train_time,
            is_failure=is_failure,
        )
    )

def closest_power(x):
    possible_results = floor(log(x, 2)), ceil(log(x, 2))
    return int(2**min(possible_results, key= lambda z: abs(x-2**z)))

def _wandb_distribution(param):
    if param.space == "log":
        return "log_uniform_values"
    elif param.space == "linear":
        return "uniform"
    elif param.space == "logit":
        return "uniform"
    elif param.space == "pow2":
        return "log_uniform_values"
    elif param.space == "linear":
        if param.is_int:
            return "int_uniform"
        else:
            return "uniform"

_carbs_space = {
    "log": LogSpace,
    "linear": LinearSpace,
    "pow2": LinearSpace,
    "logit": LogitSpace,
}

def _carbs_params_spaces(cfg: OmegaConf):
    param_spaces = []
    params = _fully_qualified_parameters(cfg.sweep.parameters)
    for param_name, param in params.items():
        if param.space == "pow2":
            param.min = int(math.log2(param.min))
            param.max = int(math.log2(param.max))
            if "search_center" in param:
                param.search_center = int(math.log2(param.search_center))

        scale = param.get("scale", 1)
        if param.space == "pow2" or param.get("is_int", False):
            scale = 4

        param_spaces.append(
            Param(
                name=param_name,
                space=_carbs_space[param.space](
                    min=param.min,
                    max=param.max,
                    is_integer=param.get("is_int", False) or param.space == "pow2",
                    rounding_factor=param.get("rounding_factor", 1),
                    scale=scale,
                ),
                search_center=param.get(
                    "search_center",
                    param.min + (param.max - param.min) / 2,
                )
            ))
    return param_spaces


def _fully_qualified_parameters(nested_dict, prefix=''):
    qualified_params = {}
    if "space" in nested_dict:
        return {prefix: nested_dict}
    for key, value in nested_dict.items():
        new_prefix = f"{prefix}.{key}" if prefix else key
        if isinstance(value, DictConfig):
            qualified_params.update(_fully_qualified_parameters(value, new_prefix))
    return qualified_params<|MERGE_RESOLUTION|>--- conflicted
+++ resolved
@@ -39,16 +39,10 @@
         resample_frequency=5,
         num_random_samples=len(param_spaces),
     )
-<<<<<<< HEAD
     carbs_controller = CARBS(carbs_params, param_spaces)
-=======
-    global _carbs_controller
-    _carbs_controller = CARBS(carbs_params, param_spaces)
-    wandb.agent(sweep_id, run_carb_sweep_rollout, count=10000)
->>>>>>> 795a7345
 
     while True:
-        run_carb_sweep_rollout(carbs_controller, cfg)
+        run_carb_sweep_rollout(carbs_controller, cfg00)
 
 def run_carb_sweep_rollout(carbs_controller: CARBS, cfg: OmegaConf):
     np.random.seed(int(time.time()))
