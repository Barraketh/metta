--- conflicted
+++ resolved
@@ -35,14 +35,7 @@
         self._agents_per_env = cfg.env.game.num_agents
         self._policy_agents_per_env = max(1, int(self._agents_per_env * self._policy_agent_pct))
         self._baseline_agents_per_env = self._agents_per_env - self._policy_agents_per_env
-<<<<<<< HEAD
-        modulo = self._num_envs % len(self._baseline_prs)
-        if modulo != 0:
-            self._num_envs = self._num_envs - modulo + len(self._baseline_prs)
-            print(f"Adjusted num envs to {self._num_envs} to ensure divisibility")
-=======
         self._num_envs = self._num_envs // len(self._baseline_prs) * len(self._baseline_prs)
->>>>>>> fe98f235
         self._total_agents = self._num_envs * self._agents_per_env
 
         logger.info(f'Tournament: Policy Agents: {self._policy_agents_per_env}, ' +
@@ -57,18 +50,10 @@
             .reshape(self._policy_agents_per_env * self._num_envs)
 
         self._baseline_idxs = []
-<<<<<<< HEAD
-        if len(self._baseline_prs) > 0: #shouldn't this always be true given line 33 above?
-            envs_per_opponent = self._num_envs // len(self._baseline_prs)
-            self._baseline_idxs = slice_idxs[:, self._policy_agents_per_env:]\
-                .reshape(self._num_envs*self._baseline_agents_per_env)\
-                .split(self._baseline_agents_per_env*envs_per_opponent)
-=======
         envs_per_opponent = self._num_envs // len(self._baseline_prs)
         self._baseline_idxs = slice_idxs[:, self._policy_agents_per_env:]\
             .reshape(self._num_envs*self._baseline_agents_per_env)\
             .split(self._baseline_agents_per_env*envs_per_opponent)
->>>>>>> fe98f235
 
         self._completed_episodes = 0
         self._total_rewards = np.zeros(self._total_agents)
