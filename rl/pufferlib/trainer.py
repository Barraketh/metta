import logging
import os
import time
from collections import defaultdict
from contextlib import nullcontext

import hydra
import numpy as np
import pufferlib
import pufferlib.utils
import torch
import torch.distributed as dist
from fast_gae import fast_gae
from omegaconf import OmegaConf

from util.config import config_from_path
import wandb
from agent.metta_agent import DistributedMettaAgent
from agent.policy_store import PolicyStore
from rl.eval.eval_stats_db import EvalStatsDB
from rl.eval.eval_stats_logger import EvalStatsLogger
from rl.pufferlib.experience import Experience
from rl.pufferlib.kickstarter import Kickstarter
from rl.pufferlib.profile import Profile
from rl.pufferlib.trace import save_trace_image
from rl.pufferlib.trainer_checkpoint import TrainerCheckpoint
from rl.pufferlib.vecenv import make_vecenv

from agent.util.distribution_utils import sample_logits

torch.set_float32_matmul_precision('high')

# Get rank for logger name
rank = int(os.environ.get("RANK", 0))
local_rank = int(os.environ.get("LOCAL_RANK", 0))
logger = logging.getLogger(f"trainer-{rank}-{local_rank}")
class PufferTrainer:
    def __init__(self,
                 cfg: OmegaConf,
                 wandb_run,
                 policy_store: PolicyStore,
                 **kwargs):

        self.cfg = cfg
        self.trainer_cfg = cfg.trainer
        self._env_cfg = config_from_path(
            self.trainer_cfg.env, self.trainer_cfg.env_overrides)

        self._master = True
        self._world_size = 1
        self.device = cfg.device
        if dist.is_initialized():
            self._master = (int(os.environ["RANK"]) == 0)
            self._world_size = dist.get_world_size()
            logger.info(f"Rank: {os.environ['RANK']}, Local rank: {os.environ['LOCAL_RANK']}, World size: {self._world_size}")
            self.device = f'cuda:{os.environ["LOCAL_RANK"]}'
            logger.info(f"Setting up distributed training on device {self.device}")

        self.profile = Profile()
        self.losses = self._make_losses()
        self.stats = defaultdict(list)
        self.wandb_run = wandb_run
        self.policy_store = policy_store
        self.use_e3b = self.trainer_cfg.use_e3b
        self.eval_stats_logger = EvalStatsLogger(cfg, self._env_cfg)
        self.average_reward = 0.0  # Initialize average reward estimate
        self._policy_fitness = []
        self._effective_rank = []
        self._make_vecenv()

        logger.info("Loading checkpoint")
        os.makedirs(cfg.trainer.checkpoint_dir, exist_ok=True)
        checkpoint = TrainerCheckpoint.load(cfg.run_dir)

        logger.info("Setting up policy")
        if checkpoint.policy_path:
            logger.info(f"Loading policy from checkpoint: {checkpoint.policy_path}")
            policy_record = policy_store.policy(checkpoint.policy_path)
            if hasattr(checkpoint, 'average_reward'):
                self.average_reward = checkpoint.average_reward
        elif cfg.trainer.initial_policy.uri is not None:
            logger.info(f"Loading initial policy: {cfg.trainer.initial_policy.uri}")
            policy_record = policy_store.policy(cfg.trainer.initial_policy)
        else:
            policy_path = os.path.join(cfg.trainer.checkpoint_dir,
                                 policy_store.make_model_name(0))
            for i in range(20):
                if os.path.exists(policy_path):
                    logger.info(f"Loading policy from checkpoint: {policy_path}")
                    policy_record = policy_store.policy(policy_path)
                    break
                elif self._master:
                    logger.info("Creating new policy")
                    policy_record = policy_store.create(self.vecenv.driver_env)
                    break

                logger.info("No policy found. Waiting for 10 seconds before retrying.")
                time.sleep(10)
            assert policy_record is not None, "No policy found"

        if self._master:
            print(policy_record.policy())

        if policy_record.metadata["action_names"] != self.vecenv.driver_env.action_names():
            raise ValueError(
                "Action names do not match between policy and environment: "
                f"{policy_record.metadata['action_names']} != {self.vecenv.driver_env.action_names()}")

        self._initial_pr = policy_record
        self.last_pr = policy_record
        self.policy = policy_record.policy().to(self.device)
        self.policy_record = policy_record
        self.uncompiled_policy = self.policy

        if self.trainer_cfg.compile:
            logger.info("Compiling policy")
            self.policy = torch.compile(self.policy, mode=self.trainer_cfg.compile_mode)

        if dist.is_initialized():
            logger.info(f"Initializing DistributedDataParallel on device {self.device}")
            # Store the original policy for cleanup purposes
            self._original_policy = self.policy
            self.policy = DistributedMettaAgent(self.policy, self.device)

        self._make_experience_buffer()

        # Inject diayn_discriminator into the policy. You will want this in your policy
        if cfg.trainer.use_diayn:
            self.policy.diayn_discriminator = torch.nn.Sequential(
                pufferlib.pytorch.layer_init(torch.nn.Linear(self.policy.hidden_size, self.policy.hidden_size)),
                torch.nn.ReLU(),
                pufferlib.pytorch.layer_init(torch.nn.Linear(self.policy.hidden_size, cfg.trainer.diayn_archive))
            )

            # Right now, I'm just adding the output of this to the hidden state because I don't know how
            # to modify your policy setup. You'd ideally want to concat this with the rest of your embeddings
            self.policy.diayn_encoder = torch.nn.Linear(cfg.trainer.diayn_archive, self.policy.hidden_size)

        self.agent_step = checkpoint.agent_step
        self.epoch = checkpoint.epoch

        assert self.trainer_cfg.optimizer in ('adam', 'muon')
        if self.trainer_cfg.optimizer == 'adam':
            self.optimizer = torch.optim.Adam(
                self.policy.parameters(),
                lr=self.trainer_cfg.learning_rate,
                betas=(self.trainer_cfg.adam_beta1, self.trainer_cfg.adam_beta2),
                eps=self.trainer_cfg.adam_eps
            )
        elif self.trainer_cfg.optimizer == 'muon':
            from heavyball import ForeachMuon
            import heavyball.utils
            self.optimizer = ForeachMuon(
                self.policy.parameters(),
                lr=self.trainer_cfg.learning_rate,
                betas=(self.trainer_cfg.adam_beta1, self.trainer_cfg.adam_beta2),
                eps=self.trainer_cfg.adam_eps
            )

        epochs = self.trainer_cfg.total_timesteps // self.trainer_cfg.batch_size
        assert self.trainer_cfg.scheduler in ('linear', 'cosine')
        if self.trainer_cfg.scheduler == 'linear':
            self.scheduler = torch.optim.lr_scheduler.LinearLR(
                self.optimizer, start_factor=1.0, end_factor=0.0, total_iters=epochs)
        elif self.trainer_cfg.scheduler == 'cosine':
            self.scheduler = torch.optim.lr_scheduler.CosineAnnealingLR(self.optimizer, T_max=epochs)

        self.scaler = None if self.trainer_cfg.precision == 'float32' else torch.amp.GradScaler()
        self.amp_context = (nullcontext() if self.trainer_cfg.precision == 'float32'
            else torch.amp.autocast(device_type='cuda', dtype=getattr(torch, self.trainer_cfg.precision)))

        if checkpoint.agent_step > 0:
            self.optimizer.load_state_dict(checkpoint.optimizer_state_dict)

        if self.cfg.wandb.track and wandb_run and self._master:
            wandb_run.define_metric("train/agent_step")
            for k in ["0verview", "env", "losses", "performance", "train"]:
                wandb_run.define_metric(f"{k}/*", step_metric="train/agent_step")

        self.kickstarter = Kickstarter(self.cfg, self.policy_store, self.vecenv.single_action_space)

        logger.info(f"PufferTrainer initialization complete on device: {self.device}")

    def train(self):
        self.train_start = time.time()
        logger.info("Starting training")

        # it doesn't make sense to evaluate more often than checkpointing since we need a saved policy to evaluate
        if self.trainer_cfg.evaluate_interval != 0 and self.trainer_cfg.evaluate_interval < self.trainer_cfg.checkpoint_interval:
            self.trainer_cfg.evaluate_interval = self.trainer_cfg.checkpoint_interval

        logger.info(f"Training on {self.device}")
        while self.agent_step < self.trainer_cfg.total_timesteps:
            # Collecting experience
            self._evaluate()

            # Training on collected experience
            self._train()

            # Processing stats
            self._process_stats()

            logger.info(f"Epoch {self.epoch} - {self.agent_step} "\
                        f"({100.00*self.agent_step / self.trainer_cfg.total_timesteps:.2f}%)")

            # Checkpointing trainer
            if self.epoch % self.trainer_cfg.checkpoint_interval == 0:
                self._checkpoint_trainer()
            if self.trainer_cfg.evaluate_interval != 0 and self.epoch % self.trainer_cfg.evaluate_interval == 0:
                self._evaluate_policy()
            if self.cfg.agent.effective_rank_interval != 0 and self.epoch % self.cfg.agent.effective_rank_interval == 0:
                self._effective_rank = self.policy.compute_effective_rank()
            if self.epoch % self.trainer_cfg.wandb_checkpoint_interval == 0:
                self._save_policy_to_wandb()
            if self.cfg.agent.l2_init_weight_update_interval != 0 and self.epoch % self.cfg.agent.l2_init_weight_update_interval == 0:
                self._update_l2_init_weight_copy()
            if (self.trainer_cfg.trace_interval != 0 and
                self.epoch % self.trainer_cfg.trace_interval == 0):
                self._save_trace_to_wandb()

            self._on_train_step()

        self.train_time = time.time() - self.train_start
        self._checkpoint_trainer()
        self._save_policy_to_wandb()
        logger.info(f"Training complete. Total time: {self.train_time:.2f} seconds")

    def _evaluate_policy(self):
        if not self._master:
            return

        self.cfg.eval.policy_uri = self.last_pr.uri
        self.cfg.analyzer.policy_uri = self.last_pr.uri

        eval = hydra.utils.instantiate(
            self.cfg.eval,
            self.policy_store,
            self.last_pr,
            self.cfg.get("run_id", self.wandb_run.id),
            _recursive_ = False)
        stats = eval.evaluate()

        try:
            self.eval_stats_logger.log(stats)
        except Exception as e:
            logger.error(f"Error logging stats: {e}")

        eval_stats_db = EvalStatsDB.from_uri(self.cfg.eval.eval_db_uri, self.cfg.run_dir, self.wandb_run)
        analyzer = hydra.utils.instantiate(self.cfg.analyzer, eval_stats_db)
        _, policy_fitness_records = analyzer.analyze()
        self._policy_fitness = policy_fitness_records


    def _update_l2_init_weight_copy(self):
        self.policy.update_l2_init_weight_copy()

    def _on_train_step(self):
        pass

    @pufferlib.utils.profile
    def _evaluate(self):
        data = self
        profile = data.profile
        with profile.eval_misc:
            config = data.cfg
            train_cfg = data.trainer_cfg
            experience = data.experience
            policy = data.policy
            infos = defaultdict(list)
<<<<<<< HEAD
            lstm_h, lstm_c = experience.lstm_h, experience.lstm_c
            e3b_inv = experience.e3b_inv


        while not experience.full:
            with profile.env:
                o, r, d, t, info, env_id, mask = self.vecenv.recv()

                # Zero-copy indexing for contiguous env_id

                # This was originally self.config.env_batch_size == 1, but you have scaling
                # configured differently in metta. You want the whole forward pass batch to come
                # from one core to reduce indexing overhead.
                # contiguous_env_ids = self.vecenv.agents_per_batch == self.vecenv.driver_env.agents_per_env[0]
                contiguous_env_ids = self.trainer_cfg.async_factor == self.trainer_cfg.num_workers
                contiguous_env_ids = False
                if contiguous_env_ids:
                    gpu_env_id = cpu_env_id = slice(env_id[0], env_id[-1] + 1)
                else:
                    if self.trainer_cfg.require_contiguous_env_ids:
                        raise ValueError("Env ids are not contiguous. "\
                            f"{self.trainer_cfg.async_factor} != {self.trainer_cfg.num_workers}")
                    cpu_env_id = env_id
                    gpu_env_id = torch.as_tensor(env_id).to(self.device, non_blocking=True)

            with profile.eval_misc:
                num_steps = sum(mask)
                self.agent_step += num_steps * self._world_size

                o = torch.as_tensor(o)
                o_device = o.to(self.device, non_blocking=True)
                r = torch.as_tensor(r)
                d = torch.as_tensor(d)

            with profile.eval_forward, torch.no_grad():
                # TODO: In place-update should be faster. Leaking 7% speed max
                # Also should be using a cuda tensor to index
                e3b = e3b_inv[gpu_env_id] if self.use_e3b else None

                h = lstm_h[:, gpu_env_id]
                c = lstm_c[:, gpu_env_id]
                actions, logprob, _, value, (h, c), next_e3b, intrinsic_reward, _ = policy(o_device, (h, c), e3b=e3b)
                lstm_h[:, gpu_env_id] = h
                lstm_c[:, gpu_env_id] = c
                if self.use_e3b:
                    e3b_inv[env_id] = next_e3b
                    r += intrinsic_reward.cpu()

                if self.device == 'cuda':
                    torch.cuda.synchronize()

            with profile.eval_misc:
                value = value.flatten()
                actions = actions.cpu().numpy()
                mask = torch.as_tensor(mask)# * policy.mask)
                o = o if self.trainer_cfg.cpu_offload else o_device
                self.experience.store(o, value, actions, logprob, r, d, cpu_env_id, mask)

                for i in info:
                    for k, v in pufferlib.utils.unroll_nested_dict(i):
                        infos[k].append(v)

            with profile.env:
                self.vecenv.send(actions)
=======
            lstm_h = experience.lstm_h
            lstm_c = experience.lstm_c

        with data.amp_context:
            while not experience.full:
                with profile.env:
                    o, r, d, t, info, env_id, mask = data.vecenv.recv()

                    # This was originally self.config.env_batch_size == 1, but you have scaling
                    # configured differently in metta. You want the whole forward pass batch to come
                    # from one core to reduce indexing overhead.
                    # contiguous_env_ids = self.vecenv.agents_per_batch == self.vecenv.driver_env.agents_per_env[0]
                    contiguous_env_ids = self.trainer_cfg.async_factor == self.trainer_cfg.num_workers
                    contiguous_env_ids = False
                    if contiguous_env_ids:
                        gpu_env_id = cpu_env_id = slice(env_id[0], env_id[-1] + 1)
                    else:
                        if self.trainer_cfg.require_contiguous_env_ids:
                            raise ValueError("Env ids are not contiguous. "\
                                f"{self.trainer_cfg.async_factor} != {self.trainer_cfg.num_workers}")
                        cpu_env_id = env_id
                        gpu_env_id = torch.as_tensor(env_id).to(self.device, non_blocking=True)

                with profile.eval_misc:
                    done_mask = d + t
                    data.agent_step += mask.sum()

                    if data.trainer_cfg.use_diayn:
                        idxs = env_id[done_mask]
                        if len(idxs) > 0:
                            z_idxs = torch.randint(0, experience.diayn_archive.shape[0], (done_mask.sum(),)).to(config.device)
                            experience.diayn_skills[idxs] = z_idxs

                with profile.eval_copy:
                    if data.use_e3b and done_mask.any():
                        done_idxs = env_id[done_mask]
                        experience.e3b_inv[done_idxs] = experience.e3b_orig[done_idxs]


                    o = torch.as_tensor(o)
                    o_device = o.to(config.device, non_blocking=True)
                    r = torch.as_tensor(r).to(config.device, non_blocking=True)
                    d = torch.as_tensor(d).to(config.device, non_blocking=True)

                    h = None
                    c = None
                    if lstm_h is not None:
                        h = lstm_h[:, gpu_env_id]
                        c = lstm_c[:, gpu_env_id]

                    if config.device == 'cuda':
                        torch.cuda.synchronize()

                with profile.eval_forward, torch.no_grad():
                    state = pufferlib.namespace(
                        reward=r,
                        done=d,
                        env_id=gpu_env_id,
                        mask=mask,
                        lstm_h=h,
                        lstm_c=c,
                    )

                    if data.trainer_cfg.use_diayn:
                        z_idxs = experience.diayn_skills[env_id]
                        z = experience.diayn_archive[z_idxs]
                        state.diayn_z_idxs = z_idxs
                        state.diayn_z = z

                    logits, value = policy(o_device, state)
                    action, logprob, _, normalized_logits = sample_logits(logits)

                    if data.trainer_cfg.use_diayn:
                        # You will want something like this. I couldn't figure out how
                        # your components setup works, so I just injected this subnet
                        # into the policy in trainer init.
                        #discriminator = policy.components['diayn_discriminator']
                        discriminator = self.policy.diayn_discriminator
                        q = discriminator(state.hidden).squeeze()
                        r_diayn = torch.log_softmax(q, dim=-1).gather(-1, z_idxs.unsqueeze(-1)).squeeze()
                        r += train_cfg.diayn_coef*r_diayn# - np.log(1/data.diayn_archive)
                        state.diayn_z = z
                        state.diayn_z_idxs = z_idxs

                    if data.trainer_cfg.use_e3b:
                        e3b = experience.e3b_inv[env_id]
                        phi = state.hidden.detach()        
                        u = phi.unsqueeze(1) @ e3b
                        b = u @ phi.unsqueeze(2)
                        experience.e3b_inv[env_id] -= (u.mT @ u) / (1 + b)
                        done_inds = env_id[done_mask]
                        experience.e3b_inv[done_inds] = experience.e3b_orig[done_inds]
                        e3b_reward = b.squeeze()

                        if experience.e3b_mean is None:
                            experience.e3b_mean = e3b_reward.mean()
                            experience.e3b_std = e3b_reward.std()
                        else:
                            w = train_cfg.e3b_norm
                            experience.e3b_mean = (1-w)*e3b_reward.mean() + w*experience.e3b_mean
                            experience.e3b_std = (1-w)*e3b_reward.std() + w*experience.e3b_std

                        e3b_reward = (e3b_reward - experience.e3b_mean) / (experience.e3b_std + 1e-6)
                        e3b_reward = train_cfg.e3b_coef*e3b_reward
                        r += e3b_reward

                    # Clip rewards
                    r = torch.clamp(r, -1, 1)

                    if config.device == 'cuda':
                        torch.cuda.synchronize()

                with profile.eval_copy, torch.no_grad():
                    if lstm_h is not None:
                        lstm_h[:, gpu_env_id] = state.lstm_h
                        lstm_c[:, gpu_env_id] = state.lstm_c

                        if config.device == 'cuda':
                            torch.cuda.synchronize()

                with profile.eval_copy:
                    o = o if train_cfg.cpu_offload else o_device
                    actions = experience.store(state, o, o_device, value, action, logprob, r, d, env_id, mask)

                    if config.device == 'cuda':
                        torch.cuda.synchronize()

                with profile.eval_misc:
                    for i in info:
                        for k, v in pufferlib.utils.unroll_nested_dict(i):
                            infos[k].append(v)

                with profile.env:
                    data.vecenv.send(actions)
>>>>>>> ec14e199

        with profile.eval_misc:
            for k, v in infos.items():
                if '_map' in k:
                    if data.wandb is not None:
                        data.stats[f'Media/{k}'] = data.wandb.Image(v[0])
                        continue
                    elif data.neptune is not None:
                        # TODO: Add neptune image logging
                        pass

                if isinstance(v, np.ndarray):
                    v = v.tolist()
                try:
                    iter(v)
                except TypeError:
                    data.stats[k].append(v)
                else:
                    data.stats[k] += v

        # TODO: Better way to enable multiple collects
        data.experience.ptr = 0
        data.experience.step = 0
        return data.stats, infos

    @pufferlib.utils.profile
    def _train(self):
        data = self
        config, profile, experience = data.cfg, data.profile, data.experience
        train_cfg = data.trainer_cfg
        self.losses = self._make_losses()
        losses = data.losses

        with profile.train_copy:
            idxs = experience.sort_training_data()
            dones = experience.dones[idxs]
            rewards = experience.rewards[idxs]

        with profile.train_misc:
            if train_cfg.use_p3o:
                reward_block = experience.reward_block
                mask_block = experience.mask_block
                values_mean = experience.values_mean[idxs]
                values_std = experience.values_std[idxs]
                advantages = experience.advantages

                # Note: This function gets messed up by computing across
                # episode bounds. Because we store experience in a flat buffer,
                # bounds can be crossed even after handling dones. This prevent
                # our method from scaling to longer horizons. TODO: Redo the way
                # we store experience to avoid this issue
                vstd_min = values_std.min().item()
                vstd_max = values_std.max().item()
                torch.cuda.synchronize()

                mask_block.zero_()
                experience.buf.zero_()
                reward_block.zero_()
                r_mean = rewards.mean().item()
                r_std = rewards.std().item()
                advantages.zero_()
                experience.bounds.zero_()

                # TODO: Rename vstd to r_std
                advantages = self.compute_advantages(reward_block, mask_block, values_mean, values_std,
                        experience.buf, dones, rewards, advantages, experience.bounds,
                        r_std, data.puf, train_cfg.p3o_horizon)

                horizon = torch.where(values_std[0] > 0.95*r_std)[0]
                horizon = horizon[0].item()+1 if len(horizon) else 1
                if horizon < 16:
                    horizon = 16

                advantages = advantages.cpu().numpy()
                torch.cuda.synchronize()

                experience.flatten_batch(advantages, reward_block, mask_block)
                torch.cuda.synchronize()
            else:
                values_np = experience.values[idxs].to('cpu', non_blocking=True).numpy()
                dones_np = dones.to('cpu', non_blocking=True).numpy()
                rewards_np = rewards.to('cpu', non_blocking=True).numpy()
                torch.cuda.synchronize()
                advantages_np = fast_gae.compute_gae(dones_np, values_np,
                rewards_np, train_cfg.gamma, train_cfg.gae_lambda)
                experience.flatten_batch(advantages_np)

        # Optimizing the policy and value network
        total_minibatches = experience.num_minibatches * train_cfg.update_epochs
        mean_pg_loss, mean_v_loss, mean_entropy_loss = 0, 0, 0
        mean_old_kl, mean_kl, mean_clipfrac = 0, 0, 0
        cross_entropy = torch.nn.CrossEntropyLoss()
        accumulate_minibatches = max(1, train_cfg.minibatch_size // train_cfg.max_minibatch_size)
        for epoch in range(train_cfg.update_epochs):
            lstm_h = None
            lstm_c = None
            for mb in range(experience.num_minibatches):
                with profile.train_misc:
                    state = pufferlib.namespace(
                        action=experience.b_actions[mb],
                        lstm_h=lstm_h,
                        lstm_c=lstm_c,
                    )
                    obs = experience.b_obs[mb]
                    obs = obs.to(config.device)
                    atn = experience.b_actions[mb]
                    log_probs = experience.b_logprobs[mb]
                    adv = experience.b_advantages[mb]
                    ret = experience.b_returns[mb]

                    if train_cfg.use_diayn:
                        z_idxs = experience.b_diayn_z_idxs[mb]
                        z = experience.b_diayn_z[mb]
                        state.diayn_z = z

                    if train_cfg.use_p3o:
                        val_mean = experience.b_values_mean[mb]
                        val_std = experience.b_values_std[mb]
                        rew_block = experience.b_reward_block[mb]
                        mask_block = experience.b_mask_block[mb]
                    else:
                        val = experience.b_values[mb]

                    if config.device == 'cuda':
                        torch.cuda.synchronize()

                with data.amp_context:
                    with profile.train_forward:
                        if not hasattr(data.policy, 'recurrent'):
                            obs = obs.reshape(-1, *data.vecenv.single_observation_space.shape)

                        logits, newvalue = data.policy.forward_train(obs, state)
                        lstm_h = state.lstm_h
                        lstm_c = state.lstm_c
                        if lstm_h is not None:
                            lstm_h = lstm_h.detach()
                        if lstm_c is not None:
                            lstm_c = lstm_c.detach()

                        actions, newlogprob, entropy, normalized_logits = sample_logits(logits, action=atn)

                        if config.device == 'cuda':
                            torch.cuda.synchronize()

                    with profile.train_misc:
                        logratio = newlogprob - log_probs.reshape(-1)
                        ratio = logratio.exp()

                        # TODO: Only do this if we are KL clipping? Saves 1-2% compute
                        with torch.no_grad():
                            # calculate approx_kl http://joschu.net/blog/kl-approx.html
                            old_approx_kl = (-logratio).mean()
                            approx_kl = ((ratio - 1) - logratio).mean()
                            clipfrac = ((ratio - 1.0).abs() > train_cfg.clip_coef).float().mean()

                        adv = adv.reshape(-1)
                        if train_cfg.norm_adv:
                            adv = (adv - adv.mean()) / (adv.std() + 1e-8)

                        # Policy loss
                        pg_loss1 = -adv * ratio
                        pg_loss2 = -adv * torch.clamp(
                            ratio, 1 - train_cfg.clip_coef, 1 + train_cfg.clip_coef
                        )
                        pg_loss = torch.max(pg_loss1, pg_loss2).mean()

                        # Value loss
                        if train_cfg.use_p3o:
                            newvalue_mean = newvalue.mean.view(-1, train_cfg.p3o_horizon)
                            newvalue_std = newvalue.std.view(-1, train_cfg.p3o_horizon)
                            newvalue_var = torch.square(newvalue_std)
                            criterion = torch.nn.GaussianNLLLoss(reduction='none')
                            #v_loss = criterion(newvalue_mean[:, :32], rew_block[:, :32], newvalue_var[:, :32])
                            v_loss = criterion(newvalue_mean, rew_block, newvalue_var)
                            v_loss = v_loss[:, :(horizon+3)]
                            mask_block = mask_block[:, :(horizon+3)]
                            #v_loss[:, horizon:] = 0
                            #v_loss = (v_loss * mask_block).sum(axis=1)
                            #v_loss = (v_loss - v_loss.mean().item()) / (v_loss.std().item() + 1e-8)
                            #v_loss = v_loss.mean()
                            v_loss = v_loss[mask_block.bool()].mean()
                            #TODO: Count mask and sum
                            # There is going to have to be some sort of norm here.
                            # Right now, learning works at different horizons, but you need
                            # to retune hyperparameters. Ideally, horizon should be a stable
                            # param that zero-shots the same hypers

                            # Faster than masking
                            #v_loss = (v_loss*mask_block[:, :32]).sum() / mask_block[:, :32].sum()
                            #v_loss = (v_loss*mask_block).sum() / mask_block.sum()
                            #v_loss = v_loss[mask_block.bool()].mean()
                        elif train_cfg.clip_vloss:
                            newvalue = newvalue.flatten()
                            v_loss_unclipped = (newvalue - ret) ** 2
                            v_clipped = val + torch.clamp(
                                newvalue - val,
                                -train_cfg.vf_clip_coef,
                                train_cfg.vf_clip_coef,
                            )
                            v_loss_clipped = (v_clipped - ret) ** 2
                            v_loss_max = torch.max(v_loss_unclipped, v_loss_clipped)
                            v_loss = 0.5 * v_loss_max.mean()
                        else:
                            newvalue = newvalue.flatten()
                            v_loss = 0.5 * ((newvalue - ret) ** 2).mean()

                        entropy_loss = entropy.mean()
                        loss = pg_loss - train_cfg.ent_coef*entropy_loss + v_loss*train_cfg.vf_coef

                        with profile.custom:
                            if train_cfg.use_diayn:
                                discriminator = self.policy.diayn_discriminator
                                q = discriminator(state.hidden).squeeze()
                                diayn_loss = cross_entropy(q, z_idxs)
                                loss += train_cfg.diayn_loss_coef*diayn_loss
                                torch.cuda.synchronize()

                with profile.learn:
                    if data.scaler is None:
                        loss.backward()
                    else:
                        data.scaler.scale(loss).backward()

                    if data.scaler is not None:
                        data.scaler.unscale_(data.optimizer)

                    with torch.no_grad():
                        grads = torch.cat([p.grad.flatten() for p in data.policy.parameters()])
                        grad_var = grads.var(0).mean() * train_cfg.minibatch_size
                        data.msg = f'Gradient variance: {grad_var.item():.3f}'

                    if (mb + 1) % accumulate_minibatches == 0:
                        torch.nn.utils.clip_grad_norm_(data.policy.parameters(), train_cfg.max_grad_norm)

                        if data.scaler is None:
                            data.optimizer.step()
                        else:
                            data.scaler.step(data.optimizer)
                            data.scaler.update()

                        data.optimizer.zero_grad()

                        if config.device == 'cuda':
                            torch.cuda.synchronize()

                with profile.train_misc:
                    losses.policy_loss += pg_loss.item() / total_minibatches
                    losses.value_loss += v_loss.item() / total_minibatches
                    losses.entropy += entropy_loss.item() / total_minibatches
                    losses.old_approx_kl += old_approx_kl.item() / total_minibatches
                    losses.approx_kl += approx_kl.item() / total_minibatches
                    losses.clipfrac += clipfrac.item() / total_minibatches
                    losses.grad_var += grad_var.item() / total_minibatches

                    if train_cfg.use_diayn:
                        losses.diayn_loss += diayn_loss.item() / total_minibatches

            if train_cfg.target_kl is not None:
                if approx_kl > train_cfg.target_kl:
                    break

        with profile.train_misc:
            if train_cfg.anneal_lr:
                data.scheduler.step()

            if train_cfg.use_p3o:
                y_pred = experience.values_mean
                y_true = experience.reward_block
            else:
                y_pred = experience.values
                y_true = experience.returns

            var_y = y_true.var()
            explained_var = torch.nan if var_y == 0 else 1 - (y_true - y_pred).var() / var_y
            losses.explained_variance = explained_var.item()
            data.epoch += 1

            done_training = data.agent_step >= train_cfg.total_timesteps
            # TODO: beter way to get episode return update without clogging dashboard
            # TODO: make this appear faster
            logs = None
            profile.update(
                self.agent_step,
                train_cfg.total_timesteps,
                self._timers
            )

        return logs

    def _checkpoint_trainer(self):
        if not self._master:
            return

        pr = self._checkpoint_policy()
        self.checkpoint = TrainerCheckpoint(
            self.agent_step,
            self.epoch,
            self.optimizer.state_dict(),
            pr.local_path(),
            average_reward=self.average_reward  # Save average reward state
        ).save(self.cfg.run_dir)

    def _checkpoint_policy(self):
        if not self._master:
            return

        name = self.policy_store.make_model_name(self.epoch)

        generation = 0
        if self._initial_pr:
            generation = self._initial_pr.metadata.get("generation", 0) + 1

        self.last_pr = self.policy_store.save(
            name,
            os.path.join(self.cfg.trainer.checkpoint_dir, name),
            self.uncompiled_policy,
            metadata={
                "agent_step": self.agent_step,
                "epoch": self.epoch,
                "run": self.cfg.run,
                "action_names": self.vecenv.driver_env.action_names(),
                "generation": generation,
                "initial_uri": self._initial_pr.uri,
                "train_time": time.time() - self.train_start,
            }
        )
        # this is hacky, but otherwise the initial_pr points
        # at the same policy as the last_pr
        return self.last_pr

    def _save_policy_to_wandb(self):
        if not self._master:
            return

        if self.wandb_run is None:
            return

        pr = self._checkpoint_policy()
        self.policy_store.add_to_wandb_run(self.wandb_run.name, pr)

    def _save_trace_to_wandb(self):
        image_path = f"{self.cfg.run_dir}/traces/trace.{self.epoch}.png"
        save_trace_image(self.cfg, self.last_pr, image_path)
        if self._master:
            wandb.log({"traces/actions": wandb.Image(image_path)})

    def _process_stats(self):
        for k in list(self.stats.keys()):
            v = self.stats[k]
            try:
                v = np.mean(v)
                self.stats[k] = v
            except:
                del self.stats[k]

        # Now synchronize and aggregate stats across processes
        sps = self.profile.SPS
        agent_steps = self.agent_step
        epoch = self.epoch
        learning_rate = self.optimizer.param_groups[0]["lr"]
        losses = {k: v for k, v in vars(self.losses).items() if not k.startswith('_')}
        performance = {k: v for k, v in self.profile}

        overview = {'SPS': sps}
        for k, v in self.trainer_cfg.stats.overview.items():
            if k in self.stats:
                overview[v] = self.stats[k]

        environment = {
            f"env_{k.split('/')[0]}/{'/'.join(k.split('/')[1:])}": v
            for k, v in self.stats.items()
        }

        policy_fitness_metrics = {
            f'pfs/{r["eval"]}:{r["metric"]}': r["fitness"]
            for r in self._policy_fitness
        }

        effective_rank_metrics = {
            f'train/effective_rank/{rank["name"]}': rank["effective_rank"]
            for rank in self._effective_rank
        }

        if self.wandb_run and self.cfg.wandb.track and self._master:
            self.wandb_run.log({
                **{f"overview/{k}": v for k, v in overview.items()},
                **{f"losses/{k}": v for k, v in losses.items()},
                **{f"performance/{k}": v for k, v in performance.items()},
                **environment,
                **policy_fitness_metrics,
                **effective_rank_metrics,
                "train/agent_step": agent_steps,
                "train/epoch": epoch,
                "train/learning_rate": learning_rate,
                "train/average_reward": self.average_reward if self.trainer_cfg.average_reward else None,
            })

        self._policy_fitness = []
        self._effective_rank = []
        self.stats.clear()

    def close(self):
        self.vecenv.close()

    def initial_pr_uri(self):
        return self._initial_pr.uri

    def last_pr_uri(self):
        return self.last_pr.uri

    def _make_experience_buffer(self):
        obs_shape = self.vecenv.single_observation_space.shape
        obs_dtype = self.vecenv.single_observation_space.dtype
        atn_shape = self.vecenv.single_action_space.shape
        atn_dtype = self.vecenv.single_action_space.dtype
        total_agents = self.vecenv.num_agents

        self.experience = Experience(self.trainer_cfg.batch_size, self.trainer_cfg.bptt_horizon,
            self.trainer_cfg.minibatch_size, self.trainer_cfg.max_minibatch_size,
            self.policy.hidden_size, obs_shape, obs_dtype,
            atn_shape, atn_dtype, self.trainer_cfg.cpu_offload, self.device, self.policy.lstm, total_agents,
            use_e3b=self.trainer_cfg.use_e3b, e3b_coef=self.trainer_cfg.e3b_coef, e3b_lambda=self.trainer_cfg.e3b_lambda,
            use_diayn=self.trainer_cfg.use_diayn, diayn_archive=self.trainer_cfg.diayn_archive, diayn_coef=self.trainer_cfg.diayn_coef,
            use_p3o=self.trainer_cfg.use_p3o, p3o_horizon=self.trainer_cfg.p3o_horizon
        )

    def _make_losses(self):
        return pufferlib.namespace(
            policy_loss=0,
            value_loss=0,
            entropy=0,
            old_approx_kl=0,
            approx_kl=0,
            clipfrac=0,
            explained_variance=0,
            l2_reg_loss=0,
            l2_init_loss=0,
            ks_action_loss=0,
            ks_value_loss=0,
            grad_var=0,
            diayn_loss=0,
        )

    def _make_vecenv(self):
        """Create a vectorized environment."""
        # Create the vectorized environment
        self.target_batch_size = self.trainer_cfg.forward_pass_minibatch_target_size // self._env_cfg.game.num_agents
        if self.target_batch_size < 2: # pufferlib bug requires batch size >= 2
            self.target_batch_size = 2
        self.batch_size = (self.target_batch_size // self.trainer_cfg.num_workers) * self.trainer_cfg.num_workers

        self.vecenv = make_vecenv(
            self._env_cfg,
            self.cfg.vectorization,
            num_envs = self.batch_size * self.trainer_cfg.async_factor,
            batch_size = self.batch_size,
            num_workers=self.trainer_cfg.num_workers,
            zero_copy=self.trainer_cfg.zero_copy)

        if self.cfg.seed is None:
            self.cfg.seed = np.random.randint(0, 1000000)
        self.vecenv.async_reset(self.cfg.seed)


class AbortingTrainer(PufferTrainer):
    def __init__(self, *args, **kwargs):
        super().__init__(*args, **kwargs)

    def _on_train_step(self):
        if self.wandb_run is None:
            return

        if "abort" not in wandb.Api().run(self.wandb_run.path).tags:
            return

        logger.info("Abort tag detected. Stopping the run.")
        self.cfg.trainer.total_timesteps = int(self.agent_step)
        self.wandb_run.config.update({
            "trainer.total_timesteps": self.cfg.trainer.total_timesteps
        }, allow_val_change=True)<|MERGE_RESOLUTION|>--- conflicted
+++ resolved
@@ -267,77 +267,12 @@
             experience = data.experience
             policy = data.policy
             infos = defaultdict(list)
-<<<<<<< HEAD
-            lstm_h, lstm_c = experience.lstm_h, experience.lstm_c
-            e3b_inv = experience.e3b_inv
-
-
-        while not experience.full:
-            with profile.env:
-                o, r, d, t, info, env_id, mask = self.vecenv.recv()
-
-                # Zero-copy indexing for contiguous env_id
-
-                # This was originally self.config.env_batch_size == 1, but you have scaling
-                # configured differently in metta. You want the whole forward pass batch to come
-                # from one core to reduce indexing overhead.
-                # contiguous_env_ids = self.vecenv.agents_per_batch == self.vecenv.driver_env.agents_per_env[0]
-                contiguous_env_ids = self.trainer_cfg.async_factor == self.trainer_cfg.num_workers
-                contiguous_env_ids = False
-                if contiguous_env_ids:
-                    gpu_env_id = cpu_env_id = slice(env_id[0], env_id[-1] + 1)
-                else:
-                    if self.trainer_cfg.require_contiguous_env_ids:
-                        raise ValueError("Env ids are not contiguous. "\
-                            f"{self.trainer_cfg.async_factor} != {self.trainer_cfg.num_workers}")
-                    cpu_env_id = env_id
-                    gpu_env_id = torch.as_tensor(env_id).to(self.device, non_blocking=True)
-
-            with profile.eval_misc:
-                num_steps = sum(mask)
-                self.agent_step += num_steps * self._world_size
-
-                o = torch.as_tensor(o)
-                o_device = o.to(self.device, non_blocking=True)
-                r = torch.as_tensor(r)
-                d = torch.as_tensor(d)
-
-            with profile.eval_forward, torch.no_grad():
-                # TODO: In place-update should be faster. Leaking 7% speed max
-                # Also should be using a cuda tensor to index
-                e3b = e3b_inv[gpu_env_id] if self.use_e3b else None
-
-                h = lstm_h[:, gpu_env_id]
-                c = lstm_c[:, gpu_env_id]
-                actions, logprob, _, value, (h, c), next_e3b, intrinsic_reward, _ = policy(o_device, (h, c), e3b=e3b)
-                lstm_h[:, gpu_env_id] = h
-                lstm_c[:, gpu_env_id] = c
-                if self.use_e3b:
-                    e3b_inv[env_id] = next_e3b
-                    r += intrinsic_reward.cpu()
-
-                if self.device == 'cuda':
-                    torch.cuda.synchronize()
-
-            with profile.eval_misc:
-                value = value.flatten()
-                actions = actions.cpu().numpy()
-                mask = torch.as_tensor(mask)# * policy.mask)
-                o = o if self.trainer_cfg.cpu_offload else o_device
-                self.experience.store(o, value, actions, logprob, r, d, cpu_env_id, mask)
-
-                for i in info:
-                    for k, v in pufferlib.utils.unroll_nested_dict(i):
-                        infos[k].append(v)
-
-            with profile.env:
-                self.vecenv.send(actions)
-=======
             lstm_h = experience.lstm_h
             lstm_c = experience.lstm_c
 
         with data.amp_context:
-            while not experience.full:
+
+        while not experience.full:
                 with profile.env:
                     o, r, d, t, info, env_id, mask = data.vecenv.recv()
 
@@ -419,7 +354,7 @@
 
                     if data.trainer_cfg.use_e3b:
                         e3b = experience.e3b_inv[env_id]
-                        phi = state.hidden.detach()        
+                        phi = state.hidden.detach()
                         u = phi.unsqueeze(1) @ e3b
                         b = u @ phi.unsqueeze(2)
                         experience.e3b_inv[env_id] -= (u.mT @ u) / (1 + b)
@@ -467,7 +402,6 @@
 
                 with profile.env:
                     data.vecenv.send(actions)
->>>>>>> ec14e199
 
         with profile.eval_misc:
             for k, v in infos.items():
