trainer:
<<<<<<< HEAD
  optimizer:
    learning_rate: ${ss:log, 1e-5, 1e-1}
=======
>>>>>>> 3c5da447
  gamma: ${ss:logit, 0.0, 1.0}
  gae_lambda: ${ss:logit, 0.0, 1.0}
  update_epochs: ${ss:int, 1, 3}
  # clip_coef: ${ss:logit, 0.0, 1.0}
  vf_coef: ${ss:logit, 0.0, 1.0}
  # vf_clip_coef: ${ss:logit, 0.0, 1.0}
  # max_grad_norm: ${ss:linear, 0.0, 6.0}
  ent_coef: ${ss:log, 1e-5, 1e-1}
  batch_size: ${ss:pow2, 131072, 524288, 131072}
  minibatch_size: ${ss:pow2, 1024, 131072}
  forward_pass_minibatch_target_size: $pow2(1024, 32768)
  bptt_horizon: ${ss:pow2, 1, 128}
<<<<<<< HEAD
  total_timesteps: ${ss:log, 1e10, 4e10, 2e10}
  # compile: ${ss:int, 0, 1}
=======
  total_timesteps: ${ss:log, 1e10, 10e12, 2e10}
  # compile: ${ss:int, 0, 1}

  optimizer:
    learning_rate: ${ss:log, 1e-5, 1e-1}
    beta1: ${ss:logit, 0.0, 1.0}
    beta2: ${ss:logit, 0.0, 1.0}
    eps: ${ss:log, 1e-14, 1e-6}
>>>>>>> 3c5da447
<|MERGE_RESOLUTION|>--- conflicted
+++ resolved
@@ -1,9 +1,6 @@
 trainer:
-<<<<<<< HEAD
   optimizer:
     learning_rate: ${ss:log, 1e-5, 1e-1}
-=======
->>>>>>> 3c5da447
   gamma: ${ss:logit, 0.0, 1.0}
   gae_lambda: ${ss:logit, 0.0, 1.0}
   update_epochs: ${ss:int, 1, 3}
@@ -16,16 +13,11 @@
   minibatch_size: ${ss:pow2, 1024, 131072}
   forward_pass_minibatch_target_size: $pow2(1024, 32768)
   bptt_horizon: ${ss:pow2, 1, 128}
-<<<<<<< HEAD
   total_timesteps: ${ss:log, 1e10, 4e10, 2e10}
-  # compile: ${ss:int, 0, 1}
-=======
-  total_timesteps: ${ss:log, 1e10, 10e12, 2e10}
   # compile: ${ss:int, 0, 1}
 
   optimizer:
     learning_rate: ${ss:log, 1e-5, 1e-1}
     beta1: ${ss:logit, 0.0, 1.0}
     beta2: ${ss:logit, 0.0, 1.0}
-    eps: ${ss:log, 1e-14, 1e-6}
->>>>>>> 3c5da447
+    eps: ${ss:log, 1e-14, 1e-6}