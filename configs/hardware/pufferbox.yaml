# @package __global__

  device: cuda
  vectorization: multiprocessing

<<<<<<< HEAD
  train:
    num_workers: 24 # num cores
    minibatch_size: 4096
    async_factor: 2
    zero_copy: True
    total_timesteps: 7e9
    checkpoint_interval: 2000
=======
  pufferlib:
    device: cuda
    vectorization: multiprocessing
    train:
      num_workers: 24 # num cores
      minibatch_size: 4096
      async_factor: 2
      zero_copy: True
      total_timesteps: 7e9
      checkpoint_interval: 300

      # from carbs
      batch_size: 65536
      bptt_horizon: 16
      clip_coef: 0.04728613545570126
      ent_coef: 0.0031004385634700684
      forward_pass_minibatch_target_size: 1024
      gae_lambda: 0.8120999900476903
      gamma: 0.940973350550458
      learning_rate: 0.0002826260362762246
      max_grad_norm: 0.6681094765663147
      update_epochs: 1
      vf_clip_coef: 0.07330936935607932
      vf_coef: 0.7221810301577948
>>>>>>> e67e7de9
<|MERGE_RESOLUTION|>--- conflicted
+++ resolved
@@ -1,17 +1,12 @@
 # @package __global__
 
-  device: cuda
-  vectorization: multiprocessing
+framework:
+  sample_factory:
+    device: gpu
+    batch_size: 16384
+    decorrelate_experience_max_seconds: 150
+    train_for_env_steps: 9999999999999
 
-<<<<<<< HEAD
-  train:
-    num_workers: 24 # num cores
-    minibatch_size: 4096
-    async_factor: 2
-    zero_copy: True
-    total_timesteps: 7e9
-    checkpoint_interval: 2000
-=======
   pufferlib:
     device: cuda
     vectorization: multiprocessing
@@ -36,4 +31,3 @@
       update_epochs: 1
       vf_clip_coef: 0.07330936935607932
       vf_coef: 0.7221810301577948
->>>>>>> e67e7de9
