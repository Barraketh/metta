defaults:
  - /env/mettagrid/mettagrid@
  - _self_

agents: 1

game:
  num_agents: 1
  max_steps: 700
  map_builder:
    _target_: mettagrid.room.ascii.Ascii
    border_width: 1
  agent:
    rewards:
      heart: 1.0
      ore.red: 0
<<<<<<< HEAD
      battery: 0
    max_inventory: 100
=======
    default_item_max: 100
>>>>>>> c5bcee8d
    freeze_duration: 0

  objects:
    altar:
      input_battery: 1
      output_heart: 1
      max_output: 1
      conversion_ticks: 1
      cooldown: 255
      initial_items: 0

    mine.red:
      hp: 30
      output_ore.red: 1
      color: 0
      max_output: 1
      conversion_ticks: 1
      cooldown: 10
      initial_items: 1

    generator.red:
      hp: 30
      input_ore.red: 1
      output_battery: 3
      color: 0
      max_output: 3
      conversion_ticks: 1
      cooldown: 10
      initial_items: 0<|MERGE_RESOLUTION|>--- conflicted
+++ resolved
@@ -14,12 +14,7 @@
     rewards:
       heart: 1.0
       ore.red: 0
-<<<<<<< HEAD
-      battery: 0
-    max_inventory: 100
-=======
     default_item_max: 100
->>>>>>> c5bcee8d
     freeze_duration: 0
 
   objects:
