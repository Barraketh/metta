defaults:
  - /env/mettagrid/mettagrid@
  - _self_

sampling: 1

game:
  num_agents: 4
  agent:
<<<<<<< HEAD
    max_inventory: 100
=======
    default_item_max: 100
>>>>>>> c5bcee8d
    rewards:
      action_failure_penalty: 0
      ore.red: ${sampling:0.005,0.1, 0.01}
      ore.blue: ${sampling:0.005,0.1, 0.01}
      ore.green: ${sampling:0.005,0.1, 0.01}
      ore.green_max: 3
      ore.blue_max: 3
      ore.red_max: 3
      battery: ${sampling:0.01,0.5, 0.1}
      battery_max: 1
      laser: ${sampling:0.005,0.1, 0.01}
      laser_max: 1
      blueprint: ${sampling:0.005,0.1, 0.01}
      blueprint_max: 1
      armor: ${sampling:0.005,0.1, 0.01}
      armor_max: 1
      heart: 1
      heart_max: 1000
  map_builder:
    _target_: mettagrid.room.multi_room.MultiRoom
    num_rooms: 4
    border_width: 6
    room:
      _target_: mettagrid.room.navigation.varied_terrain.VariedTerrain
      width: ${sampling:20,120,80}
      height: ${sampling:20,120,80}
      border_width: ${sampling:1,6,3}
      agents: 1
      style: ??? # ${choose:"sparse-altars-dense-objects","all-sparse","all-dense","balanced","dense-altars-sparse-objects"}
      objects:
        mine.red: ${sampling:1,20,10}
        mine.blue: ${sampling:1,20,10}
        mine.green: ${sampling:1,20,10}
        generator.red: ${sampling:1,10,2}
        generator.blue: ${sampling:1,10,2}
        generator.green: ${sampling:1,10,2}
        altar: ${sampling:1,5,1}
        armory: ${sampling:1,5,1}
        lasery: ${sampling:1,5,1}
        lab: ${sampling:1,5,1}
        factory: ${sampling:1,5,1}
        temple: ${sampling:1,5,1}

        block: ${sampling:5,50,20}
        wall: ${sampling:5,50,20}
  objects:
      altar:
        initial_items: ${choose:0,1}
        cooldown: ${sampling:5, 20, 10}

      generator.red:
        initial_items: ${choose:0,1}
        cooldown: ${sampling:5, 20, 10}

      generator.blue:
        cooldown: ${sampling:5, 20, 10}

      generator.green:
        cooldown: ${sampling:5, 20, 10}

      mine.red:
        cooldown: ${sampling:15, 50, 10}

      mine.blue:
        cooldown: ${sampling:15, 50, 10}

      mine.green:
        cooldown: ${sampling:15, 50, 10}<|MERGE_RESOLUTION|>--- conflicted
+++ resolved
@@ -7,11 +7,7 @@
 game:
   num_agents: 4
   agent:
-<<<<<<< HEAD
-    max_inventory: 100
-=======
     default_item_max: 100
->>>>>>> c5bcee8d
     rewards:
       action_failure_penalty: 0
       ore.red: ${sampling:0.005,0.1, 0.01}
