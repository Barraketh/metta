<<<<<<< HEAD
=======
# Config: choose any style, including the new "cylinder_world"
defaults:
  - /env/mettagrid-base/mettagrid@
  - _self_

sampling: 20

game:
  num_agents: 4
  map_builder:
    _target_: mettagrid.config.room.multi_room.MultiRoom
    num_rooms: 4
    border_width: 6

    room:
      _target_: mettagrid.config.room.cylinder_world.CylinderWorld
      width:  ${sampling:50,100,60}
      height: ${sampling:50,100,60}
      border_width: ${sampling:1,6,3}
      agents: 1

  objects:
    altar:
      cooldown: 255
>>>>>>> 8c8f8bae
<|MERGE_RESOLUTION|>--- conflicted
+++ resolved
@@ -1,5 +1,3 @@
-<<<<<<< HEAD
-=======
 # Config: choose any style, including the new "cylinder_world"
 defaults:
   - /env/mettagrid-base/mettagrid@
@@ -23,5 +21,4 @@
 
   objects:
     altar:
-      cooldown: 255
->>>>>>> 8c8f8bae
+      cooldown: 255