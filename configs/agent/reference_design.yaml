_target_: metta.agent.metta_agent.MettaAgent

policy_selector:
  uri: null
  type: top
  range: 0
  metric: final.score
  generation: null

observations:
  obs_key: grid_obs
  track_last_action: false

clip_range: 3.0 # clip weights greater or less than this value * largest weight in layer * clip_scale
analyze_weights_interval: 300 # compute weight metrics every N epochs and log to wandb, add analyze_weights: true to the layer to enable
l2_init_weight_update_interval: 0 # update the copy of initial weights every N epochs, scaled by to alpha

# List each component of your agent below. Component code can be found in
# agent/lib, or you can write your own and reference it under _target_.
#
# Components must have their name as their top-level attribute. The input_source
# is also necessary but can be set to null. The output_size is necessary unless
# it is defined by the size of the input source. Do not enter an input_size
# as it's defined by the input_source's output_size.
# Necessary sources: _obs_

# Necessary outputs: _core_, _action_embeds_, _action_, and _value_
# You must have layers with these names. They can otherwise be any class that works
# with MettaAgent.

# Components are nn.Modules. Linear and Conv modules get extra weight helper
# functions found in the ParamLayer class.
# ***Note that these layers are also
# appended with a nonlinear layer unless you specify nonlinearity: null.
# Nonlinear layers should be specified as nn.<nonlinearity>, such as nn.Tanh.

# There are also merge layers that allow you to merge multiple outputs into a
# single output to feed into a layer. You can merge in various ways, such as
# concatenating (DenseNet), summing (ResNet), taking the mean, etc. You can
# also take slices of a single output to feed into a layer.

# Go through the components below to find additional examples.

components:
  _obs_:
    _target_: metta.agent.lib.obs_shaper.ObsShaper
    input_source: null

  obs_normalizer:
    _target_: metta.agent.lib.observation_normalizer.ObservationNormalizer
    input_source: _obs_

  channel_selector_0-11: # a merge layer that takes a slice of the input
    _target_: metta.agent.lib.merge_layer.ConcatMergeLayer
    sources:
      - source_name: obs_normalizer
        slice: [0, 12] # Use channels 0 to 11
        dim: 1 # Channel dimension
    output_size: 12

  channel_selector_12-22:
    _target_: metta.agent.lib.merge_layer.ConcatMergeLayer
    sources:
      - source_name: obs_normalizer
        slice: [12, 22] # Use channels 12 to 23
        dim: 1
    output_size: 12

  cnn1_channels_0-11:
    _target_: metta.agent.lib.nn_layer_library.Conv2d
    input_source: channel_selector_0-11
    clip_scale: 0
    nn_params:
      out_features: 64
      kernel_size: 5
      stride: 3
    # when defining nn.Modules, put your keyword argements under nn_params.
<<<<<<< HEAD
    # Do not specify input_size or output_size.
=======
    # Do not specify the input_size
>>>>>>> eb2e27e3

  cnn1_channels_12-22:
    _target_: metta.agent.lib.nn_layer_library.Conv2d
    input_source: channel_selector_12-22
    nn_params:
      out_features: 64
      kernel_size: 5
      stride: 3

  cnn2_channels_0-11:
    _target_: metta.agent.lib.nn_layer_library.Conv2d
    input_source: cnn1_channels_0-11
    nn_params:
      out_features: 64
      kernel_size: 3
      stride: 1

  cnn2_channels_12-22:
    _target_: metta.agent.lib.nn_layer_library.Conv2d
    input_source: cnn1_channels_12-22
    nn_params:
      out_features: 64
      kernel_size: 3
      stride: 1

  cnn_merger: # a merge layer that takes two slices of the input and concatenates them
    _target_: metta.agent.lib.merge_layer.ConcatMergeLayer
    sources:
      - source_name: cnn2_channels_0-11
        slice: [0, 64]
        dim: 1
      - source_name: cnn2_channels_12-22
        slice: [0, 64]
        dim: 1

  obs_flattener:
    _target_: metta.agent.lib.nn_layer_library.Flatten
    input_source: cnn_merger

  obs_dropout:
    _target_: metta.agent.lib.nn_layer_library.Dropout
    input_source: obs_flattener
    nn_params:
      p: 0.5

  # using our first Linear layer as an example of the minimum required parameters
  encoded_obs:
    _target_: metta.agent.lib.nn_layer_library.Linear
    input_source: obs_dropout
    nn_params:
      out_features: 128

  _core_:
    _target_: metta.agent.lib.lstm.LSTM
    input_source: encoded_obs
    output_size: 128
    nn_params:
      num_layers: 2

  # using our second Linear layer as an example of all available parameters
  critic_1:
    _target_: metta.agent.lib.nn_layer_library.Linear
    input_source: _core_
    nonlinearity: nn.Tanh
    analyze_weights: true
    l2_norm_scale: 1.0
    l2_init_scale: 1.0
    clip_scale: 1.0
    initialization: xavier
    nn_params:
      out_features: 512
      bias: false

  critic_2:
    _target_: metta.agent.lib.nn_layer_library.Linear
    input_source: critic_1
    nn_params:
      out_features: 128

  critic_3:
    _target_: metta.agent.lib.nn_layer_library.Linear
    input_source: critic_2
    nn_params:
      out_features: 128
    analyze_weights: true

  _value_:
    _target_: metta.agent.lib.nn_layer_library.Linear
    input_source: critic_3
    nn_params:
      out_features: 1
    nonlinearity: null # we don't want a nonlinearity here

  actor_1:
    _target_: metta.agent.lib.nn_layer_library.Linear
    input_source: _core_
    nn_params:
      out_features: 512

  actor_2:
    _target_: metta.agent.lib.nn_layer_library.Linear
    input_source: actor_1
    nn_params:
      out_features: 512

  _action_type_:
    _target_: metta.agent.lib.action.ActionType
    input_source: actor_1
    nonlinearity: null # we don't want a nonlinearity here because we'll use a softmax on the action space

  _action_param_:
    _target_: metta.agent.lib.action.ActionParam
    input_source: actor_1
    nonlinearity: null<|MERGE_RESOLUTION|>--- conflicted
+++ resolved
@@ -75,11 +75,7 @@
       kernel_size: 5
       stride: 3
     # when defining nn.Modules, put your keyword argements under nn_params.
-<<<<<<< HEAD
-    # Do not specify input_size or output_size.
-=======
     # Do not specify the input_size
->>>>>>> eb2e27e3
 
   cnn1_channels_12-22:
     _target_: metta.agent.lib.nn_layer_library.Conv2d
