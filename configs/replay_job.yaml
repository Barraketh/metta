defaults:
  - common
  - wandb: metta_research
<<<<<<< HEAD
  - sim: daphne
=======
  - /sim/sim_single@replay_job.sim
>>>>>>> 3dc22dd4
  - _self_

cmd: play

replay_job:
  sim:
    env: env/mettagrid/simple
  policy_uri: ${policy_uri}
  selector_type: top
  stats_dir: ${run_dir}/stats
  replay_dir: s3://softmax-public/replays/local<|MERGE_RESOLUTION|>--- conflicted
+++ resolved
@@ -1,11 +1,7 @@
 defaults:
   - common
   - wandb: metta_research
-<<<<<<< HEAD
-  - sim: daphne
-=======
   - /sim/sim_single@replay_job.sim
->>>>>>> 3dc22dd4
   - _self_
 
 cmd: play
