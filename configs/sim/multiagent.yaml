--- conflicted
+++ resolved
@@ -36,28 +36,7 @@
     env: env/mettagrid/multiagent/evals/radial_cross
   multiagent/radial_cross_large:
     env: env/mettagrid/multiagent/evals/radial_cross_large
-<<<<<<< HEAD
-    policy_agents_pct: 1.0
-  multiagent/radial_diffusions:
-=======
   multiagent/radial_diffusion:
->>>>>>> 3dc22dd4
     env: env/mettagrid/multiagent/evals/radial_diffusion
   multiagent/spine_maze_extended:
-    env: env/mettagrid/multiagent/evals/spine_maze_extended
-<<<<<<< HEAD
-    policy_agents_pct: 1.0
-  multiagent/stealing:
-    env: env/mettagrid/multiagent/evals/stealing
-    policy_agents_pct: 1.0
-  multiagent/team_up:
-    env: env/mettagrid/multiagent/evals/team_up
-    policy_agents_pct: 1.0
-  multiagent/wallblocker_team:
-    env: env/mettagrid/multiagent/evals/wallblocker_team
-    policy_agents_pct: 1.0
-  multiagent/wallblocker:
-    env: env/mettagrid/multiagent/evals/wallblocker
-    policy_agents_pct: 1.0
-=======
->>>>>>> 3dc22dd4
+    env: env/mettagrid/multiagent/evals/spine_maze_extended