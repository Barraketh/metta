"""
Generate reports from policy evaluation metrics.
"""

import logging
import os
import shutil
import tempfile

import boto3
from botocore.exceptions import NoCredentialsError
from omegaconf import DictConfig

from eval.db import PolicyEvalDB
from eval.heatmap import create_matrix_visualization

logger = logging.getLogger(__name__)

def upload_to_s3(content: str, s3_path: str):
    if not s3_path.startswith("s3://"):
        raise ValueError(f"Invalid S3 path: {s3_path}. Must start with s3://")

    s3_parts = s3_path[5:].split("/", 1)
    if len(s3_parts) < 2:
        raise ValueError(f"Invalid S3 path: {s3_path}. Must be in format s3://bucket/path")

    bucket = s3_parts[0]
    key = s3_parts[1]

    try:
        s3_client = boto3.client('s3')
        logger.info(f"Uploading content to S3 bucket {bucket}, key {key}")
        s3_client.put_object(
            Body=content,
            Bucket=bucket,
            Key=key,
            ContentType='text/html'
        )
        logger.info(f"Successfully uploaded to {s3_path}")
    except NoCredentialsError as e:
        logger.error("AWS credentials not found. Make sure AWS credentials are configured. Try running setup_sso.py.")
        raise e
    except Exception as e:
        logger.error(f"Error uploading to S3: {e}")
        raise e

def generate_report_html(
    cfg: DictConfig
) -> str:
<<<<<<< HEAD
    logger.info(f"Generating matrix visualization for metric: {metric}")
    matrix_data = db.get_matrix_data(metric)

    if matrix_data.empty:
        logger.warning(f"No data found for metric: {metric}")
        return "<html><body><h1>No data available</h1></body></html>"

    # Create visualization
    fig = create_matrix_visualization(
        matrix_data=matrix_data,
        metric=metric,
        colorscale='RdYlGn',
        height=600,
        width=900
    )

    html_content = f"""
    <!DOCTYPE html>
    <html>
    <head>
        <meta charset="UTF-8">
        <meta name="viewport" content="width=device-width, initial-scale=1.0">
        <title>{title}</title>
        <script src="https://cdn.plot.ly/plotly-latest.min.js"></script>
        <style>
            body {{
                font-family: Arial, sans-serif;
                margin: 0;
                padding: 20px;
                background-color: #f8f9fa;
            }}
            .container {{
                max-width: 1200px;
                margin: 0 auto;
                background-color: white;
                padding: 20px;
                border-radius: 5px;
                box-shadow: 0 2px 4px rgba(0,0,0,0.1);
            }}
            h1 {{
                color: #333;
                border-bottom: 1px solid #ddd;
                padding-bottom: 10px;
            }}
        </style>
    </head>
    <body>
        <div class="container">
            <h1>{title}</h1>
            <div id="heatmap"></div>
        </div>
        <script>
            var figure = {fig.to_json()};
            Plotly.newPlot('heatmap', figure.data, figure.layout);
        </script>
    </body>
    </html>
    """

    return html_content

def generate_report(
    cfg: DictConfig,
):
    db_path = cfg.analyzer.analysis.get("db_path")
    output_path = cfg.analyzer.analysis.get("output_path")
    metric = cfg.analyzer.analysis.metrics[0].metric

    if metric is None:
        raise ValueError("Metric is not specified")
    if output_path is None:
        raise ValueError("Output path is not specified")

    # Use temporary directory for database if db_path not specified
    tmp_dir = None
    if db_path is None:
        tmp_dir = tempfile.mkdtemp()
        db_path = os.path.join(tmp_dir, "policy_metrics.sqlite")
        logger.info(f"Using temporary database path: {db_path}")

=======
    metric = cfg.analyzer.metric
    view_type = cfg.analyzer.view_type
    policy_uri = cfg.analyzer.policy_uri

    tmp_dir = tempfile.mkdtemp()
    db_path = os.path.join(tmp_dir, "policy_metrics.sqlite")
    logger.info(f"Using temporary database path: {db_path}")
    
>>>>>>> f19e0087
    try:
        # Initialize database and import data
        logger.info(f"Initializing database at {db_path}")
        db = PolicyEvalDB(db_path)
        db.import_from_eval_stats(cfg)
<<<<<<< HEAD

        # Generate the HTML report
        html_content = generate_report_html(
            db,
=======
        
        # Generate report title with additional context for policy-specific views
        title = f"Policy Evaluation Report: {metric}"

        logger.info(f"Generating matrix visualization for metric: {metric} with view type: {view_type}")
        
        matrix_data = db.get_matrix_data(metric, view_type=view_type, policy_uri=policy_uri)
        
        if matrix_data.empty:
            logger.warning(f"No data found for metric: {metric}")
            return "<html><body><h1>No data available</h1></body></html>"
        
        score_range = (0, 3) 
        RED = "rgb(235, 40, 40)"
        YELLOW = "rgb(225, 210, 80)"
        LIGHT_GREEN = "rgb(175, 230, 80)"
        FULL_GREEN = "rgb(20, 230, 80)"
        colorscale = [
            [0.0, RED],
            [0.5/3.0, RED], 
            [2.2/3.0, YELLOW],
            [2.8/3.0, LIGHT_GREEN],
            [1.0, FULL_GREEN]
        ]

        # Create visualization with fixed score range and custom colorscale
        fig = create_matrix_visualization(
            matrix_data=matrix_data,
>>>>>>> f19e0087
            metric=metric,
            colorscale=colorscale,
            score_range=score_range,
            height=600,
            width=900
        )
<<<<<<< HEAD

        # Use output_path from config if not provided
        if output_path is None and hasattr(cfg.analyzer, "analysis"):
            output_path = cfg.analyzer.analysis.get("output_path")

        # Handle output based on output_path
        if output_path:
            if output_path.startswith("s3://"):
                # Upload directly to S3
                upload_to_s3(html_content, output_path)
                logger.info(f"Report uploaded to {output_path}")
            else:
                os.makedirs(os.path.dirname(output_path), exist_ok=True)
                with open(output_path, 'w') as f:
                    f.write(html_content)
                logger.info(f"Report saved to {output_path}")
            return html_content, output_path
        else:
            # Just return the HTML
            logger.info("No output path specified. HTML report generated but not saved.")
            return html_content

=======
        
        view_type_description = ""
        if view_type == "policy_versions" and policy_uri:
            view_type_description = f" - All versions of {policy_uri}"
        
        html_content = f"""
        <!DOCTYPE html>
        <html>
        <head>
            <meta charset="UTF-8">
            <meta name="viewport" content="width=device-width, initial-scale=1.0">
            <title>{title}{view_type_description}</title>
            <script src="https://cdn.plot.ly/plotly-latest.min.js"></script>
            <style>
                body {{
                    font-family: Arial, sans-serif;
                    margin: 0;
                    padding: 20px;
                    background-color: #f8f9fa;
                }}
                .container {{
                    max-width: 1200px;
                    margin: 0 auto;
                    background-color: white;
                    padding: 20px;
                    border-radius: 5px;
                    box-shadow: 0 2px 4px rgba(0,0,0,0.1);
                }}
                h1 {{
                    color: #333;
                    border-bottom: 1px solid #ddd;
                    padding-bottom: 10px;
                }}
            </style>
        </head>
        <body>
            <div class="container">
                <h1>{title}{view_type_description}</h1>
                <div id="heatmap"></div>
            </div>
            <script>
                var figure = {fig.to_json()};
                Plotly.newPlot('heatmap', figure.data, figure.layout);
            </script>
        </body>
        </html>
        """
>>>>>>> f19e0087
    finally:
        # Clean up temporary directory if created
        if os.path.exists(tmp_dir):
            logger.info(f"Cleaning up temporary directory: {tmp_dir}")
            shutil.rmtree(tmp_dir)

    return html_content


def generate_report(
    cfg: DictConfig
):
        output_path = cfg.analyzer.output_path
        view_type = cfg.analyzer.view_type
        policy_uri = cfg.analyzer.policy_uri
        # Generate the HTML report
        html_content = generate_report_html(cfg)
        
        # Add policy name to output path if we're doing a policy-specific report
        if view_type == "policy_versions" and policy_uri:
            # Extract policy name from URI if needed
            policy_filename = policy_uri.split('/')[-1].replace(':', '_')
            filename, ext = os.path.splitext(output_path)
            output_path = f"{filename}_{policy_filename}{ext}"
        
        if output_path.startswith("s3://"):
            # Upload directly to S3
            upload_to_s3(html_content, output_path)
            logger.info(f"Report uploaded to {output_path}")
        else:
            os.makedirs(os.path.dirname(output_path), exist_ok=True)
            with open(output_path, 'w') as f:
                f.write(html_content)
            logger.info(f"Report saved to {output_path}")
        return html_content, output_path<|MERGE_RESOLUTION|>--- conflicted
+++ resolved
@@ -47,88 +47,6 @@
 def generate_report_html(
     cfg: DictConfig
 ) -> str:
-<<<<<<< HEAD
-    logger.info(f"Generating matrix visualization for metric: {metric}")
-    matrix_data = db.get_matrix_data(metric)
-
-    if matrix_data.empty:
-        logger.warning(f"No data found for metric: {metric}")
-        return "<html><body><h1>No data available</h1></body></html>"
-
-    # Create visualization
-    fig = create_matrix_visualization(
-        matrix_data=matrix_data,
-        metric=metric,
-        colorscale='RdYlGn',
-        height=600,
-        width=900
-    )
-
-    html_content = f"""
-    <!DOCTYPE html>
-    <html>
-    <head>
-        <meta charset="UTF-8">
-        <meta name="viewport" content="width=device-width, initial-scale=1.0">
-        <title>{title}</title>
-        <script src="https://cdn.plot.ly/plotly-latest.min.js"></script>
-        <style>
-            body {{
-                font-family: Arial, sans-serif;
-                margin: 0;
-                padding: 20px;
-                background-color: #f8f9fa;
-            }}
-            .container {{
-                max-width: 1200px;
-                margin: 0 auto;
-                background-color: white;
-                padding: 20px;
-                border-radius: 5px;
-                box-shadow: 0 2px 4px rgba(0,0,0,0.1);
-            }}
-            h1 {{
-                color: #333;
-                border-bottom: 1px solid #ddd;
-                padding-bottom: 10px;
-            }}
-        </style>
-    </head>
-    <body>
-        <div class="container">
-            <h1>{title}</h1>
-            <div id="heatmap"></div>
-        </div>
-        <script>
-            var figure = {fig.to_json()};
-            Plotly.newPlot('heatmap', figure.data, figure.layout);
-        </script>
-    </body>
-    </html>
-    """
-
-    return html_content
-
-def generate_report(
-    cfg: DictConfig,
-):
-    db_path = cfg.analyzer.analysis.get("db_path")
-    output_path = cfg.analyzer.analysis.get("output_path")
-    metric = cfg.analyzer.analysis.metrics[0].metric
-
-    if metric is None:
-        raise ValueError("Metric is not specified")
-    if output_path is None:
-        raise ValueError("Output path is not specified")
-
-    # Use temporary directory for database if db_path not specified
-    tmp_dir = None
-    if db_path is None:
-        tmp_dir = tempfile.mkdtemp()
-        db_path = os.path.join(tmp_dir, "policy_metrics.sqlite")
-        logger.info(f"Using temporary database path: {db_path}")
-
-=======
     metric = cfg.analyzer.metric
     view_type = cfg.analyzer.view_type
     policy_uri = cfg.analyzer.policy_uri
@@ -136,39 +54,32 @@
     tmp_dir = tempfile.mkdtemp()
     db_path = os.path.join(tmp_dir, "policy_metrics.sqlite")
     logger.info(f"Using temporary database path: {db_path}")
-    
->>>>>>> f19e0087
+
     try:
         # Initialize database and import data
         logger.info(f"Initializing database at {db_path}")
         db = PolicyEvalDB(db_path)
         db.import_from_eval_stats(cfg)
-<<<<<<< HEAD
 
-        # Generate the HTML report
-        html_content = generate_report_html(
-            db,
-=======
-        
         # Generate report title with additional context for policy-specific views
         title = f"Policy Evaluation Report: {metric}"
 
         logger.info(f"Generating matrix visualization for metric: {metric} with view type: {view_type}")
-        
+
         matrix_data = db.get_matrix_data(metric, view_type=view_type, policy_uri=policy_uri)
-        
+
         if matrix_data.empty:
             logger.warning(f"No data found for metric: {metric}")
             return "<html><body><h1>No data available</h1></body></html>"
-        
-        score_range = (0, 3) 
+
+        score_range = (0, 3)
         RED = "rgb(235, 40, 40)"
         YELLOW = "rgb(225, 210, 80)"
         LIGHT_GREEN = "rgb(175, 230, 80)"
         FULL_GREEN = "rgb(20, 230, 80)"
         colorscale = [
             [0.0, RED],
-            [0.5/3.0, RED], 
+            [0.5/3.0, RED],
             [2.2/3.0, YELLOW],
             [2.8/3.0, LIGHT_GREEN],
             [1.0, FULL_GREEN]
@@ -177,42 +88,17 @@
         # Create visualization with fixed score range and custom colorscale
         fig = create_matrix_visualization(
             matrix_data=matrix_data,
->>>>>>> f19e0087
             metric=metric,
             colorscale=colorscale,
             score_range=score_range,
             height=600,
             width=900
         )
-<<<<<<< HEAD
 
-        # Use output_path from config if not provided
-        if output_path is None and hasattr(cfg.analyzer, "analysis"):
-            output_path = cfg.analyzer.analysis.get("output_path")
-
-        # Handle output based on output_path
-        if output_path:
-            if output_path.startswith("s3://"):
-                # Upload directly to S3
-                upload_to_s3(html_content, output_path)
-                logger.info(f"Report uploaded to {output_path}")
-            else:
-                os.makedirs(os.path.dirname(output_path), exist_ok=True)
-                with open(output_path, 'w') as f:
-                    f.write(html_content)
-                logger.info(f"Report saved to {output_path}")
-            return html_content, output_path
-        else:
-            # Just return the HTML
-            logger.info("No output path specified. HTML report generated but not saved.")
-            return html_content
-
-=======
-        
         view_type_description = ""
         if view_type == "policy_versions" and policy_uri:
             view_type_description = f" - All versions of {policy_uri}"
-        
+
         html_content = f"""
         <!DOCTYPE html>
         <html>
@@ -255,7 +141,6 @@
         </body>
         </html>
         """
->>>>>>> f19e0087
     finally:
         # Clean up temporary directory if created
         if os.path.exists(tmp_dir):
@@ -273,14 +158,14 @@
         policy_uri = cfg.analyzer.policy_uri
         # Generate the HTML report
         html_content = generate_report_html(cfg)
-        
+
         # Add policy name to output path if we're doing a policy-specific report
         if view_type == "policy_versions" and policy_uri:
             # Extract policy name from URI if needed
             policy_filename = policy_uri.split('/')[-1].replace(':', '_')
             filename, ext = os.path.splitext(output_path)
             output_path = f"{filename}_{policy_filename}{ext}"
-        
+
         if output_path.startswith("s3://"):
             # Upload directly to S3
             upload_to_s3(html_content, output_path)
