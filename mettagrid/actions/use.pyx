--- conflicted
+++ resolved
@@ -52,15 +52,11 @@
         strcat(stat_name, ".")
         strcat(stat_name, self._stats.target[target._type_id].c_str())
         self.env._stats.agent_incr(actor_id, stat_name)
-        self.env._stats.agent_add(actor_id, self._stats.target_energy[target._type_id].c_str(), usable.use_cost + self.action_cost)
-<<<<<<< HEAD
         self.env._stats.agent_set_once(actor_id, self._stats.target_first_use[target._type_id].c_str(), self.env._current_timestep)
-=======
         strcpy(stat_name, actor.group_name.c_str())
         strcat(stat_name, ".")
         strcat(stat_name, self._stats.target_energy[target._type_id].c_str())
         self.env._stats.agent_add(actor_id, stat_name, usable.use_cost + self.action_cost)
->>>>>>> dabffb0f
 
         if target._type_id == ObjectType.AltarT:
             self.env._rewards[actor_id] += 1
