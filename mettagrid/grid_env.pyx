--- conflicted
+++ resolved
@@ -80,11 +80,9 @@
             np.zeros(max_agents, dtype=np.float32)
         )
 
-<<<<<<< HEAD
-=======
+
         self._action_success = vector[bint](max_agents)
 
->>>>>>> fac2c48e
     def __dealloc__(self):
         del self._grid
 
