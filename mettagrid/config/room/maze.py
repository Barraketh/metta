import random
import numpy as np

from mettagrid.config.room.room import Room

def make_odd(x):
    if x % 2 == 0:
        x += 1
<<<<<<< HEAD
=======
    return x

def set_position(x, uppper_bound):
    """move within bounds, ensuring that the position is odd"""
    x = make_odd(x)
    if x < 0:
        x = 1
    elif x >= uppper_bound:
        if x % 2 == 0:
            x = uppper_bound - 1
        else:
            x = uppper_bound - 2
    return x

>>>>>>> 9d98fc65

class Maze(Room):
    EMPTY, WALL = "empty", "wall"
    START, END = "agent.agent", "altar"
    NORTH, SOUTH, EAST, WEST = 'n', 's', 'e', 'w'

    def __init__(self, width, height, start_pos, end_pos, branching, seed=None, border_width=0, border_object="wall"):
        super().__init__(border_width=border_width, border_object=border_object)
        self._width = width     
        self._height = height    
        self._start_pos = start_pos
        self._end_pos = end_pos
        self._branching = branching
        self._rng = random.Random(seed)

        # Validate branching parameter
        assert 0 <= self._branching <= 1, "Branching parameter must be between 0 and 1"
<<<<<<< HEAD
        make_odd(self._width)
        make_odd(self._height)
        make_odd(self._start_pos[0])
        make_odd(self._start_pos[1])

        if self._end_pos:
            assert self._end_pos[0] % 2 == 1 and self._end_pos[1] % 2 == 1, "End position must have odd coordinates"
            assert 0 < self._end_pos[0] < self._width and 0 < self._end_pos[1] < self._height, "End position must be within maze bounds"
        assert 0 < self._start_pos[0] < self._width and 0 < self._start_pos[1] < self._height, "Start position must be within maze bounds"
=======

        # Compute an effective maze size that is odd.
        self.eff_width = self._width if self._width % 2 == 1 else self._width - 1
        self.eff_height = self._height if self._height % 2 == 1 else self._height - 1

        # The start and end positions must be odd and within the effective maze dimensions.
        self._start_pos = (set_position(self._start_pos[0], self.eff_width), set_position(self._start_pos[1], self.eff_height))
        self._end_pos = (set_position(self._end_pos[0], self.eff_width), set_position(self._end_pos[1], self.eff_height))
>>>>>>> 9d98fc65

    def _build(self):
        """
        Generate a maze and return it as a numpy array of characters,
        matching the format from build_map_from_ascii.
        The maze is generated on an effective grid of odd dimensions (self.eff_width x self.eff_height)
        and then copied into a container of size (self._width x self._height) with extra wall rows/columns.
        """

        # Generate the effective maze using the computed odd dimensions.
        maze_eff = np.full((self.eff_height, self.eff_width), self.WALL, dtype='<U50')

        def should_branch():
            return self._rng.random() < self._branching

        def get_preferred_direction(x, y, target_x, target_y):
            if abs(target_x - x) > abs(target_y - y):
                return self.EAST if target_x > x else self.WEST
            return self.SOUTH if target_y > y else self.NORTH

        def visit(x, y, has_visited, target_x=None, target_y=None):
            maze_eff[y, x] = self.EMPTY
            while True:
                unvisited_neighbors = []
                if y > 1 and (x, y - 2) not in has_visited:
                    unvisited_neighbors.append(self.NORTH)
                if y < self.eff_height - 2 and (x, y + 2) not in has_visited:
                    unvisited_neighbors.append(self.SOUTH)
                if x > 1 and (x - 2, y) not in has_visited:
                    unvisited_neighbors.append(self.WEST)
                if x < self.eff_width - 2 and (x + 2, y) not in has_visited:
                    unvisited_neighbors.append(self.EAST)

                if not unvisited_neighbors:
                    return

                # If a target is provided and we are not branching,
                # try to move in the preferred direction.
                if target_x is not None and target_y is not None and not should_branch():
                    preferred = get_preferred_direction(x, y, target_x, target_y)
                    if preferred in unvisited_neighbors:
                        next_direction = preferred
                    else:
                        next_direction = self._rng.choice(unvisited_neighbors)
                else:
                    next_direction = self._rng.choice(unvisited_neighbors)

                next_x, next_y = x, y
                if next_direction == self.NORTH:
                    next_x, next_y = x, y - 2
                    maze_eff[y - 1, x] = self.EMPTY
                elif next_direction == self.SOUTH:
                    next_x, next_y = x, y + 2
                    maze_eff[y + 1, x] = self.EMPTY
                elif next_direction == self.WEST:
                    next_x, next_y = x - 2, y
                    maze_eff[y, x - 1] = self.EMPTY
                elif next_direction == self.EAST:
                    next_x, next_y = x + 2, y
                    maze_eff[y, x + 1] = self.EMPTY

                # Optionally create a branch by clearing an alternate neighbor.
                if should_branch() and len(unvisited_neighbors) > 1:
                    alt_directions = [d for d in unvisited_neighbors if d != next_direction]
                    alt_direction = self._rng.choice(alt_directions)
                    if alt_direction == self.NORTH:
                        maze_eff[y - 1, x] = self.EMPTY
                    elif alt_direction == self.SOUTH:
                        maze_eff[y + 1, x] = self.EMPTY
                    elif alt_direction == self.WEST:
                        maze_eff[y, x - 1] = self.EMPTY
                    elif alt_direction == self.EAST:
                        maze_eff[y, x + 1] = self.EMPTY

                has_visited.append((next_x, next_y))
                visit(next_x, next_y, has_visited,
                      target_x=target_x,
                      target_y=target_y)

        # Start the maze generation from the start position.
        has_visited = [self._start_pos]
        visit(self._start_pos[0], self._start_pos[1], has_visited,
              target_x=self._end_pos[0] if self._end_pos else None,
              target_y=self._end_pos[1] if self._end_pos else None)

        # Mark start and end positions in the effective maze.
        maze_eff[self._start_pos[1], self._start_pos[0]] = self.START
        if self._end_pos:
            maze_eff[self._end_pos[1], self._end_pos[0]] = self.END

        # Create the final maze with the full container dimensions,
        # initially filled with walls.
        final_maze = np.full((self._height, self._width), self.WALL, dtype='<U50')
        # Copy the effective maze into the top-left corner of the container.
        final_maze[:self.eff_height, :self.eff_width] = maze_eff

        return final_maze<|MERGE_RESOLUTION|>--- conflicted
+++ resolved
@@ -6,8 +6,6 @@
 def make_odd(x):
     if x % 2 == 0:
         x += 1
-<<<<<<< HEAD
-=======
     return x
 
 def set_position(x, uppper_bound):
@@ -22,7 +20,6 @@
             x = uppper_bound - 2
     return x
 
->>>>>>> 9d98fc65
 
 class Maze(Room):
     EMPTY, WALL = "empty", "wall"
@@ -40,17 +37,6 @@
 
         # Validate branching parameter
         assert 0 <= self._branching <= 1, "Branching parameter must be between 0 and 1"
-<<<<<<< HEAD
-        make_odd(self._width)
-        make_odd(self._height)
-        make_odd(self._start_pos[0])
-        make_odd(self._start_pos[1])
-
-        if self._end_pos:
-            assert self._end_pos[0] % 2 == 1 and self._end_pos[1] % 2 == 1, "End position must have odd coordinates"
-            assert 0 < self._end_pos[0] < self._width and 0 < self._end_pos[1] < self._height, "End position must be within maze bounds"
-        assert 0 < self._start_pos[0] < self._width and 0 < self._start_pos[1] < self._height, "Start position must be within maze bounds"
-=======
 
         # Compute an effective maze size that is odd.
         self.eff_width = self._width if self._width % 2 == 1 else self._width - 1
@@ -59,7 +45,6 @@
         # The start and end positions must be odd and within the effective maze dimensions.
         self._start_pos = (set_position(self._start_pos[0], self.eff_width), set_position(self._start_pos[1], self.eff_height))
         self._end_pos = (set_position(self._end_pos[0], self.eff_width), set_position(self._end_pos[1], self.eff_height))
->>>>>>> 9d98fc65
 
     def _build(self):
         """
