--- conflicted
+++ resolved
@@ -135,12 +135,9 @@
             f"Number of agents {self._env_cfg.game.num_agents} does not match number of agents in map {map_agents}"
         )
 
-<<<<<<< HEAD
         if self._debug:
             save_mettagrid_args(self._env_cfg, env_map)
 
-        self._c_env = MettaGrid(self._env_cfg, env_map)
-=======
         # I haven't figured out how to get C++ code to deal with fixed-length strings; so we convert
         # to non-fixed length strings. This is obvious very silly, but OTOH we shouldn't be using a numpy array
         # of strings here in the first place.
@@ -149,7 +146,6 @@
 
         self._c_env = MettaGrid(OmegaConf.to_container(self._env_cfg), env_map)
         self._grid_env = self._c_env
->>>>>>> 1bc415b6
         self._num_agents = self._c_env.num_agents()
 
     def reset(self, seed=None, options=None) -> tuple[np.ndarray, dict]:
