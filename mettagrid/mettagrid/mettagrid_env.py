--- conflicted
+++ resolved
@@ -10,10 +10,7 @@
 import numpy as np
 import pufferlib
 from omegaconf import DictConfig, OmegaConf
-<<<<<<< HEAD
 from pufferlib.utils import unroll_nested_dict
-=======
->>>>>>> 3d59c1aa
 from typing_extensions import override
 
 from mettagrid.config import MettaGridConfig
@@ -29,11 +26,6 @@
 np_actions_type = np.dtype(MettaGrid.get_numpy_type_name("actions"))
 np_masks_type = np.dtype(MettaGrid.get_numpy_type_name("masks"))
 np_success_type = np.dtype(MettaGrid.get_numpy_type_name("success"))
-
-
-def required(func):
-    """Marker for properties/methods required by parent class."""
-    return func
 
 
 def required(func):
@@ -72,12 +64,9 @@
         self._reset_at = datetime.datetime.now()
         self._current_seed = 0
 
-<<<<<<< HEAD
-=======
         self.labels = self._env_cfg.get("labels", None)
         self._should_reset = False
 
->>>>>>> 3d59c1aa
         self._reset_env()
         num_agents = self._num_agents
         obs_width = self._c_env.obs_width
@@ -128,11 +117,8 @@
         Reset the environment to an initial state and returns an initial observation.
         """
 
-<<<<<<< HEAD
-=======
     @override
     def reset(self, seed: int | None = None, options: dict | None = None) -> tuple[np.ndarray, dict]:
->>>>>>> 3d59c1aa
         self._env_cfg = self._get_new_env_cfg()
 
         self._reset_env()
@@ -149,7 +135,6 @@
         return obs, infos
 
     @override
-<<<<<<< HEAD
     def step(self, actions: np.ndarray) -> tuple[np.ndarray, np.ndarray, np.ndarray, np.ndarray, dict]:
         """
         Take a step in the environment with the given actions.
@@ -161,10 +146,6 @@
             Tuple of (observations, rewards, terminals, truncations, infos)
         """
         np.copyto(self.actions, actions.astype(np_actions_type))
-=======
-    def step(self, actions: list[list[int]]) -> tuple[np.ndarray, np.ndarray, np.ndarray, np.ndarray, dict]:
-        self.actions[:] = np.array(actions).astype(np.uint32)
->>>>>>> 3d59c1aa
 
         if self._replay_writer:
             self._replay_writer.log_pre_step(self._episode_id, self.actions)
@@ -267,13 +248,10 @@
         pass
 
     @property
-<<<<<<< HEAD
-=======
     def max_steps(self):
         return self._env_cfg.game.max_steps
 
     @property
->>>>>>> 3d59c1aa
     @required
     def single_observation_space(self):
         return self._single_observation_space
@@ -281,15 +259,11 @@
     @property
     @required
     def single_action_space(self):
-<<<<<<< HEAD
-        return self._single_action_space
-=======
         return self._env.action_space
 
     @property
     def action_names(self):
         return self._env.action_names()
->>>>>>> 3d59c1aa
 
     @property
     @required
@@ -297,15 +271,7 @@
         return self._num_agents
 
     @property
-<<<<<<< HEAD
-    @override
-    def done(self):
-        return self._should_reset
-
-    @property
-    def max_steps(self) -> int:
-        return int(self._env_cfg.game.max_steps)
-=======
+    @override
     @required
     def num_agents(self):
         return self._num_agents
@@ -319,7 +285,10 @@
     @property
     def done(self):
         return self._should_reset
->>>>>>> 3d59c1aa
+
+    @property
+    def max_steps(self) -> int:
+        return int(self._env_cfg.game.max_steps)
 
     @property
     def grid_features(self) -> list[str]:
@@ -357,7 +326,6 @@
 
     @property
     def max_action_args(self) -> list[int]:
-<<<<<<< HEAD
         """
         Get the maximum argument variant for each action type.
 
@@ -371,26 +339,15 @@
     def action_success(self) -> list[bool]:
         action_success_array = self._c_env.action_success()
         return [bool(x) for x in action_success_array]
-=======
-        return self._c_env.max_action_args()
->>>>>>> 3d59c1aa
 
     @property
     def action_names(self) -> list[str]:
         return self._c_env.action_names()
 
     @property
-<<<<<<< HEAD
     def object_type_names(self) -> list[str]:
         return self._c_env.object_type_names()
 
     @property
     def inventory_item_names(self) -> list[str]:
-=======
-    def object_type_names(self):
-        return self._c_env.object_type_names()
-
-    @property
-    def inventory_item_names(self):
->>>>>>> 3d59c1aa
         return self._c_env.inventory_item_names()