#include "mettagrid_c.hpp"

#include <pybind11/numpy.h>
#include <pybind11/stl.h>

#include "action_handler.hpp"
#include "actions/attack.hpp"
#include "actions/attack_nearest.hpp"
#include "actions/change_color.hpp"
#include "actions/get_output.hpp"
#include "actions/move.hpp"
#include "actions/noop.hpp"
#include "actions/put_recipe_items.hpp"
#include "actions/rotate.hpp"
#include "actions/swap.hpp"
#include "event.hpp"
#include "grid.hpp"
#include "objects/agent.hpp"
#include "objects/constants.hpp"
#include "objects/converter.hpp"
#include "objects/production_handler.hpp"
#include "objects/wall.hpp"
#include "observation_encoder.hpp"
#include "stats_tracker.hpp"
<<<<<<< HEAD
#include "types.hpp"

// Used for utf32 -> utf8 conversion, which is needed for reading the map.
// Hopefully this is temporary.
#include <codecvt>
#include <locale>
=======
>>>>>>> bdf190be

namespace py = pybind11;

MettaGrid::MettaGrid(py::dict env_cfg, py::list map) {
  // env_cfg is a dict-form of the OmegaCong config.
  // `map` is a list of lists of strings, which are the map cells.
  auto cfg = env_cfg["game"].cast<py::dict>();
  _cfg = cfg;

  int num_agents = cfg["num_agents"].cast<int>();
  _max_timestep = cfg["max_steps"].cast<unsigned int>();
  obs_width = cfg["obs_width"].cast<unsigned short>();
  obs_height = cfg["obs_height"].cast<unsigned short>();

  _current_timestep = 0;

  std::vector<Layer> layer_for_type_id;
  for (const auto& layer : ObjectLayers) {
    layer_for_type_id.push_back(layer.second);
  }
  int height = map.size();
  int width = map[0].cast<py::list>().size();

  _grid = std::make_unique<Grid>(width, height, layer_for_type_id);
  _obs_encoder = std::make_unique<ObservationEncoder>();
  _grid_features = _obs_encoder->feature_names();

  _event_manager = std::make_unique<EventManager>();
  _stats = std::make_unique<StatsTracker>();

  _event_manager->init(_grid.get(), _stats.get());
  _event_manager->event_handlers.push_back(new ProductionHandler(_event_manager.get()));
  _event_manager->event_handlers.push_back(new CoolDownHandler(_event_manager.get()));

  _action_success.resize(num_agents);

  // TODO: These conversions to ActionConfig are copying. I don't want to pass python objects down further,
  // but maybe it would be better to just do the conversion once?
  if (cfg["actions"]["put_items"]["enabled"].cast<bool>()) {
    _action_handlers.push_back(std::make_unique<PutRecipeItems>(cfg["actions"]["put_items"].cast<ActionConfig>()));
  }
  if (cfg["actions"]["get_items"]["enabled"].cast<bool>()) {
    _action_handlers.push_back(std::make_unique<GetOutput>(cfg["actions"]["get_items"].cast<ActionConfig>()));
  }
  if (cfg["actions"]["noop"]["enabled"].cast<bool>()) {
    _action_handlers.push_back(std::make_unique<Noop>(cfg["actions"]["noop"].cast<ActionConfig>()));
  }
  if (cfg["actions"]["move"]["enabled"].cast<bool>()) {
    _action_handlers.push_back(std::make_unique<Move>(cfg["actions"]["move"].cast<ActionConfig>()));
  }
  if (cfg["actions"]["rotate"]["enabled"].cast<bool>()) {
    _action_handlers.push_back(std::make_unique<Rotate>(cfg["actions"]["rotate"].cast<ActionConfig>()));
  }
  if (cfg["actions"]["attack"]["enabled"].cast<bool>()) {
    _action_handlers.push_back(std::make_unique<Attack>(cfg["actions"]["attack"].cast<ActionConfig>()));
    _action_handlers.push_back(std::make_unique<AttackNearest>(cfg["actions"]["attack"].cast<ActionConfig>()));
  }
  if (cfg["actions"]["swap"]["enabled"].cast<bool>()) {
    _action_handlers.push_back(std::make_unique<Swap>(cfg["actions"]["swap"].cast<ActionConfig>()));
  }
  if (cfg["actions"]["change_color"]["enabled"].cast<bool>()) {
    _action_handlers.push_back(
        std::make_unique<ChangeColorAction>(cfg["actions"]["change_color"].cast<ActionConfig>()));
  }
  init_action_handlers();

  auto groups = cfg["groups"].cast<py::dict>();

  for (const auto& [key, value] : groups) {
    auto group = value.cast<py::dict>();
    unsigned int id = group["id"].cast<unsigned int>();
    _group_sizes[id] = 0;
    _group_reward_pct[id] = group.contains("group_reward_pct") ? group["group_reward_pct"].cast<float>() : 0.0f;
  }

  // Initialize objects from map
  for (int r = 0; r < height; r++) {
    for (int c = 0; c < width; c++) {
      std::string cell = map[r].cast<py::list>()[c].cast<std::string>();
      Converter* converter = nullptr;
      if (cell == "wall") {
        Wall* wall = new Wall(r, c, cfg["objects"]["wall"].cast<ObjectConfig>());
        _grid->add_object(wall);
        _stats->incr("objects.wall");
      } else if (cell == "block") {
        Wall* block = new Wall(r, c, cfg["objects"]["block"].cast<ObjectConfig>());
        _grid->add_object(block);
        _stats->incr("objects.block");
      } else if (cell.starts_with("mine")) {
        std::string m = cell;
        if (m.find('.') == std::string::npos) {
          m = "mine.red";
        }
        converter = new Converter(r, c, cfg["objects"][py::str(m)].cast<ObjectConfig>(), ObjectType::MineT);
      } else if (cell.starts_with("generator")) {
        std::string m = cell;
        if (m.find('.') == std::string::npos) {
          m = "generator.red";
        }
        converter = new Converter(r, c, cfg["objects"][py::str(m)].cast<ObjectConfig>(), ObjectType::GeneratorT);
      } else if (cell == "altar") {
        converter = new Converter(r, c, cfg["objects"]["altar"].cast<ObjectConfig>(), ObjectType::AltarT);
      } else if (cell == "armory") {
        converter = new Converter(r, c, cfg["objects"]["armory"].cast<ObjectConfig>(), ObjectType::ArmoryT);
      } else if (cell == "lasery") {
        converter = new Converter(r, c, cfg["objects"]["lasery"].cast<ObjectConfig>(), ObjectType::LaseryT);
      } else if (cell == "lab") {
        converter = new Converter(r, c, cfg["objects"]["lab"].cast<ObjectConfig>(), ObjectType::LabT);
      } else if (cell == "factory") {
        converter = new Converter(r, c, cfg["objects"]["factory"].cast<ObjectConfig>(), ObjectType::FactoryT);
      } else if (cell == "temple") {
        converter = new Converter(r, c, cfg["objects"]["temple"].cast<ObjectConfig>(), ObjectType::TempleT);
      } else if (cell.starts_with("agent.")) {
        std::string group_name = cell.substr(6);
        auto group_cfg_py = groups[py::str(group_name)]["props"].cast<py::dict>();
        auto agent_cfg_py = cfg["agent"].cast<py::dict>();
        unsigned int group_id = groups[py::str(group_name)]["id"].cast<unsigned int>();
        Agent* agent = MettaGrid::create_agent(r, c, group_name, group_id, group_cfg_py, agent_cfg_py);
        _grid->add_object(agent);
        agent->agent_id = _agents.size();
        add_agent(agent);
        _group_sizes[group_id] += 1;
      }
      if (converter != nullptr) {
        _stats->incr("objects." + cell);
        _grid->add_object(converter);
        converter->set_event_manager(_event_manager.get());
        converter = nullptr;
      }
    }
  }
<<<<<<< HEAD
=======

  // Initialize buffers. The buffers are likely to be re-set by the user anyways,
  // so nothing above should depend on them before this point.
  std::vector<ssize_t> shape = {static_cast<ssize_t>(num_agents),
                                static_cast<ssize_t>(_obs_height),
                                static_cast<ssize_t>(_obs_width),
                                static_cast<ssize_t>(_grid_features.size())};
  auto observations = py::array_t<uint8_t, py::array::c_style>(shape);
  auto terminals = py::array_t<bool, py::array::c_style>(static_cast<ssize_t>(num_agents));
  auto truncations = py::array_t<bool, py::array::c_style>(static_cast<ssize_t>(num_agents));
  auto rewards = py::array_t<float, py::array::c_style>(static_cast<ssize_t>(num_agents));

  set_buffers(observations, terminals, truncations, rewards);
>>>>>>> bdf190be
}

MettaGrid::~MettaGrid() = default;

void MettaGrid::init_action_handlers() {
  _num_action_handlers = _action_handlers.size();
  _max_action_priority = 0;
  _max_action_arg = 0;
  _max_action_args.resize(_action_handlers.size());

  for (size_t i = 0; i < _action_handlers.size(); i++) {
    auto& handler = _action_handlers[i];
    handler->init(_grid.get());
    if (handler->priority > _max_action_priority) {
      _max_action_priority = handler->priority;
    }
    _max_action_args[i] = handler->max_arg();
    if (_max_action_args[i] > _max_action_arg) {
      _max_action_arg = _max_action_args[i];
    }
  }
}

void MettaGrid::add_agent(Agent* agent) {
  agent->init(&_rewards.mutable_unchecked<1>()(_agents.size()));
  _agents.push_back(agent);
}

void MettaGrid::_compute_observation(unsigned int observer_row,
                                     unsigned int observer_col,
                                     unsigned short obs_width,
                                     unsigned short obs_height,
                                     size_t agent_idx) {
  auto observation_view = _observations.mutable_unchecked<4>();

  // Calculate observation boundaries
  unsigned int obs_width_radius = obs_width >> 1;
  unsigned int obs_height_radius = obs_height >> 1;

  unsigned int r_start = observer_row >= obs_height_radius ? observer_row - obs_height_radius : 0;
  unsigned int c_start = observer_col >= obs_width_radius ? observer_col - obs_width_radius : 0;

  unsigned int r_end = observer_row + obs_height_radius + 1;
  if (r_end > _grid->height) {
    r_end = _grid->height;
  }
  unsigned int c_end = observer_col + obs_width_radius + 1;
  if (c_end > _grid->width) {
    c_end = _grid->width;
  }

  // Fill in visible objects. Observations should have been cleared in _step, so
  // we don't need to do that here.
  for (unsigned int r = r_start; r < r_end; r++) {
    for (unsigned int c = c_start; c < c_end; c++) {
      for (unsigned int layer = 0; layer < _grid->num_layers; layer++) {
        GridLocation object_loc(r, c, layer);
        auto obj = _grid->object_at(object_loc);
        if (!obj) continue;

        int obs_r = object_loc.r + obs_height_radius - observer_row;
        int obs_c = object_loc.c + obs_width_radius - observer_col;

        auto agent_obs = observation_view.mutable_data(agent_idx, obs_r, obs_c, 0);
        _obs_encoder->encode(obj, agent_obs);
      }
    }
  }
}

void MettaGrid::_compute_observations(py::array_t<int> actions) {
  for (size_t idx = 0; idx < _agents.size(); idx++) {
    auto& agent = _agents[idx];
    _compute_observation(agent->location.r, agent->location.c, obs_width, obs_height, idx);
  }
}

void MettaGrid::_step(py::array_t<int> actions) {
  auto actions_view = actions.unchecked<2>();

  // Reset rewards and observations
  auto rewards_view = _rewards.mutable_unchecked<1>();

  std::fill(
      static_cast<float*>(_rewards.request().ptr), static_cast<float*>(_rewards.request().ptr) + _rewards.size(), 0);

  auto obs_ptr = static_cast<uint8_t*>(_observations.request().ptr);
  auto obs_size = _observations.size();
  std::fill(obs_ptr, obs_ptr + obs_size, 0);

  std::fill(_action_success.begin(), _action_success.end(), false);

  // Increment timestep and process events
  _current_timestep++;
  _event_manager->process_events(_current_timestep);

  // Process actions by priority
  for (unsigned char p = 0; p <= _max_action_priority; p++) {
    for (size_t idx = 0; idx < _agents.size(); idx++) {
      int action = actions_view(idx, 0);
      if (action < 0 || action >= _num_action_handlers) {
        printf("Invalid action: %d\n", action);
        continue;
      }

      ActionArg arg = actions_view(idx, 1);
      auto& agent = _agents[idx];
      auto& handler = _action_handlers[action];

      if (handler->priority != _max_action_priority - p) {
        continue;
      }

      if (arg > _max_action_args[action]) {
        continue;
      }

      _action_success[idx] = handler->handle_action(idx, agent->id, arg, _current_timestep);
    }
  }

  // Compute observations for next step
  _compute_observations(actions);

  // Update episode rewards
  auto episode_rewards_view = _episode_rewards.mutable_unchecked<1>();
  for (py::ssize_t i = 0; i < rewards_view.shape(0); i++) {
    episode_rewards_view(i) += rewards_view(i);
  }

  // Check for truncation
  if (_max_timestep > 0 && _current_timestep >= _max_timestep) {
    std::fill(static_cast<unsigned char*>(_truncations.request().ptr),
              static_cast<unsigned char*>(_truncations.request().ptr) + _truncations.size(),
              1);
  }
}

py::tuple MettaGrid::reset() {
  if (_current_timestep > 0) {
    throw std::runtime_error("Cannot reset after stepping");
  }

  // Reset all buffers
  // Views are created only for validating types; actual clearing is done via
  // direct memory operations for speed.

  std::fill(static_cast<bool*>(_terminals.request().ptr),
            static_cast<bool*>(_terminals.request().ptr) + _terminals.size(),
            0);
  std::fill(static_cast<bool*>(_truncations.request().ptr),
            static_cast<bool*>(_truncations.request().ptr) + _truncations.size(),
            0);
  std::fill(static_cast<float*>(_episode_rewards.request().ptr),
            static_cast<float*>(_episode_rewards.request().ptr) + _episode_rewards.size(),
            0.0f);
  std::fill(
      static_cast<float*>(_rewards.request().ptr), static_cast<float*>(_rewards.request().ptr) + _rewards.size(), 0.0f);

  // Clear observations
  auto obs_ptr = static_cast<uint8_t*>(_observations.request().ptr);
  auto obs_size = _observations.size();
  std::fill(obs_ptr, obs_ptr + obs_size, 0);

  // Compute initial observations
  std::vector<ssize_t> shape = {static_cast<ssize_t>(_agents.size()), static_cast<ssize_t>(2)};
  auto zero_actions = py::array_t<int>(shape);
  _compute_observations(zero_actions);

  return py::make_tuple(_observations, py::dict());
}

void MettaGrid::validate_buffers() {
  // We should validate once buffers and agents are set.
  // data types and contiguity are handled by pybind11. We still need to check
  // shape.
  unsigned int num_agents = _agents.size();
  {
    auto observation_info = _observations.request();
    auto shape = observation_info.shape;
    if (observation_info.ndim != 4 || shape[0] != num_agents || shape[1] != obs_height || shape[2] != obs_width ||
        shape[3] != _grid_features.size()) {
      std::stringstream ss;
      ss << "observations has shape [" << shape[0] << ", " << shape[1] << ", " << shape[2] << ", " << shape[3]
         << "] but expected [" << num_agents << ", " << obs_height << ", " << obs_width << ", " << _grid_features.size()
         << "]";
      throw std::runtime_error(ss.str());
    }
  }
  {
    auto terminals_info = _terminals.request();
    auto shape = terminals_info.shape;
    if (terminals_info.ndim != 1 || shape[0] != num_agents) {
      throw std::runtime_error("terminals has the wrong shape");
    }
  }
  {
    auto truncations_info = _truncations.request();
    auto shape = truncations_info.shape;
    if (truncations_info.ndim != 1 || shape[0] != num_agents) {
      throw std::runtime_error("truncations has the wrong shape");
    }
  }
  {
    auto rewards_info = _rewards.request();
    auto shape = rewards_info.shape;
    if (rewards_info.ndim != 1 || shape[0] != num_agents) {
      throw std::runtime_error("rewards has the wrong shape");
    }
  }
}

<<<<<<< HEAD
void MettaGrid::set_buffers(py::array_t<unsigned char, py::array::c_style>& observations,
                            py::array_t<unsigned char, py::array::c_style>& terminals,
                            py::array_t<unsigned char, py::array::c_style>& truncations,
=======
void MettaGrid::set_buffers(py::array_t<uint8_t, py::array::c_style>& observations,
                            py::array_t<bool, py::array::c_style>& terminals,
                            py::array_t<bool, py::array::c_style>& truncations,
>>>>>>> bdf190be
                            py::array_t<float, py::array::c_style>& rewards) {
  _observations = observations;
  _terminals = terminals;
  _truncations = truncations;
  _rewards = rewards;
  _episode_rewards = py::array_t<float>(_rewards.shape(0));
  for (size_t i = 0; i < _agents.size(); i++) {
    _agents[i]->init(&_rewards.mutable_unchecked<1>()(i));
  }

  validate_buffers();
}

py::tuple MettaGrid::step(py::array_t<int> actions) {
  _step(actions);

  auto rewards_view = _rewards.mutable_unchecked<1>();
  // Clear group rewards

  // Handle group rewards
  bool share_rewards = false;
  // TODO: We're creating this vector every time we step, even though reward
  // should be sparse, and so we're unlikely to use it. We could decide to only
  // create it if we need it, but that would increase complexity.
  std::vector<double> group_rewards(_group_sizes.size());
  for (size_t agent_idx = 0; agent_idx < _agents.size(); agent_idx++) {
    if (rewards_view(agent_idx) != 0) {
      share_rewards = true;
      auto& agent = _agents[agent_idx];
      unsigned int group_id = agent->group;
      float group_reward = rewards_view(agent_idx) * _group_reward_pct[group_id];
      rewards_view(agent_idx) -= group_reward;
      group_rewards[group_id] += group_reward / _group_sizes[group_id];
    }
  }

  if (share_rewards) {
    for (size_t agent_idx = 0; agent_idx < _agents.size(); agent_idx++) {
      auto& agent = _agents[agent_idx];
      unsigned int group_id = agent->group;
      float group_reward = group_rewards[group_id];
      rewards_view(agent_idx) += group_reward;
    }
  }

  return py::make_tuple(_observations, _rewards, _terminals, _truncations, py::dict());
}

py::dict MettaGrid::grid_objects() {
  py::dict objects;

  for (unsigned int obj_id = 1; obj_id < _grid->objects.size(); obj_id++) {
    auto obj = _grid->object(obj_id);
    if (!obj) continue;

    py::dict obj_dict;
    obj_dict["id"] = obj_id;
    obj_dict["type"] = obj->_type_id;
    obj_dict["r"] = obj->location.r;
    obj_dict["c"] = obj->location.c;
    obj_dict["layer"] = obj->location.layer;

    // Get feature offsets for this object type
    auto type_features = _obs_encoder->type_feature_names()[obj->_type_id];
    std::vector<uint8_t> offsets(type_features.size());
    // We shouldn't have more than 256 features, since we're storing the feature_ids
    // as uint_8ts.
    assert(offsets.size() < 256);
    for (uint8_t i = 0; i < offsets.size(); i++) {
      offsets[i] = i;
    }
    unsigned char obj_data[type_features.size()];

    // Encode object features
    _obs_encoder->encode(obj, obj_data, offsets);

    // Add features to object dict
    for (size_t i = 0; i < type_features.size(); i++) {
      obj_dict[py::str(type_features[i])] = obj_data[i];
    }

    objects[py::int_(obj_id)] = obj_dict;
  }

  // Add agent IDs
  for (size_t agent_idx = 0; agent_idx < _agents.size(); agent_idx++) {
    auto agent_object = objects[py::int_(_agents[agent_idx]->id)];
    agent_object["agent_id"] = agent_idx;
  }

  return objects;
}

py::list MettaGrid::action_names() {
  py::list names;
  for (const auto& handler : _action_handlers) {
    names.append(handler->action_name());
  }
  return names;
}

unsigned int MettaGrid::current_timestep() {
  return _current_timestep;
}

unsigned int MettaGrid::map_width() {
  return _grid->width;
}

unsigned int MettaGrid::map_height() {
  return _grid->height;
}

py::list MettaGrid::grid_features() {
  return py::cast(_grid_features);
}

unsigned int MettaGrid::num_agents() {
  return _agents.size();
}

py::array_t<float> MettaGrid::get_episode_rewards() {
  return _episode_rewards;
}

py::dict MettaGrid::get_episode_stats() {
  py::dict stats;
  stats["game"] = _stats->stats();

  py::list agent_stats;
  for (const auto& agent : _agents) {
    agent_stats.append(agent->stats.stats());
  }
  stats["agent"] = agent_stats;

  return stats;
}

py::object MettaGrid::action_space() {
  auto gym = py::module_::import("gymnasium");
  auto spaces = gym.attr("spaces");

  return spaces.attr("MultiDiscrete")(py::make_tuple(py::len(action_names()), _max_action_arg + 1),
                                      py::arg("dtype") = py::module_::import("numpy").attr("int64"));
}

py::object MettaGrid::observation_space() {
  auto gym = py::module_::import("gymnasium");
  auto spaces = gym.attr("spaces");

  return spaces.attr("Box")(0,
                            255,
                            py::make_tuple(obs_height, obs_width, _grid_features.size()),
                            py::arg("dtype") = py::module_::import("numpy").attr("uint8"));
}

py::list MettaGrid::action_success() {
  return py::cast(_action_success);
}

py::list MettaGrid::max_action_args() {
  return py::cast(_max_action_args);
}

py::list MettaGrid::object_type_names() {
  return py::cast(ObjectTypeNames);
}

py::list MettaGrid::inventory_item_names() {
  return py::cast(InventoryItemNames);
}

Agent* MettaGrid::create_agent(int r,
                               int c,
                               const std::string& group_name,
                               unsigned int group_id,
                               const py::dict& group_cfg_py,
                               const py::dict& agent_cfg_py) {
  // Rewards default to 0 for inventory unless overridden.
  // But we should be rewarding these all the time, e.g., for hearts.
  std::map<std::string, float> rewards;
  for (const auto& inv_item : InventoryItemNames) {
    // TODO: We shouldn't need to populate this with 0, since that's
    // the default anyways. Confirm that we don't care about the keys
    // and simplify.
    auto it = rewards.find(inv_item);
    if (it == rewards.end()) {
      rewards.insert(std::make_pair(inv_item, 0));
    }
    it = rewards.find(inv_item + "_max");
    if (it == rewards.end()) {
      rewards.insert(std::make_pair(inv_item + "_max", 1000));
    }
  }
  if (agent_cfg_py.contains("rewards")) {
    py::dict rewards_py = agent_cfg_py["rewards"];
    for (const auto& [key, value] : rewards_py) {
      rewards[key.cast<std::string>()] = value.cast<float>();
    }
  }
  if (group_cfg_py.contains("rewards")) {
    py::dict rewards_py = group_cfg_py["rewards"];
    for (const auto& [key, value] : rewards_py) {
      rewards[key.cast<std::string>()] = value.cast<float>();
    }
  }

  ObjectConfig agent_cfg;
  for (const auto& [key, value] : agent_cfg_py) {
    if (key.cast<std::string>() == "rewards") {
      continue;
    }
    agent_cfg[key.cast<std::string>()] = value.cast<int>();
  }
  for (const auto& [key, value] : group_cfg_py) {
    if (key.cast<std::string>() == "rewards") {
      continue;
    }
    agent_cfg[key.cast<std::string>()] = value.cast<int>();
  }

  return new Agent(r, c, group_name, group_id, agent_cfg, rewards);
}

std::string MettaGrid::cpp_get_numpy_type_name(const char* type_id) {
  std::string str_type_id(type_id);

  if (strcmp(type_id, "observations") == 0) return NUMPY_OBSERVATIONS_TYPE;
  if (strcmp(type_id, "terminals") == 0) return NUMPY_TERMINALS_TYPE;
  if (strcmp(type_id, "truncations") == 0) return NUMPY_TRUNCATIONS_TYPE;
  if (strcmp(type_id, "rewards") == 0) return NUMPY_REWARDS_TYPE;
  if (strcmp(type_id, "actions") == 0) return NUMPY_ACTIONS_TYPE;
  if (strcmp(type_id, "masks") == 0) return NUMPY_MASKS_TYPE;
  if (strcmp(type_id, "success") == 0) return NUMPY_SUCCESS_TYPE;
  return "unknown";
}

// Pybind11 module definition
PYBIND11_MODULE(mettagrid_c, m) {
  m.doc() = "MettaGrid environment";  // optional module docstring

  py::class_<MettaGrid>(m, "MettaGrid")
      .def(py::init<py::dict, py::list>())
      .def("reset", &MettaGrid::reset)
      .def("step", &MettaGrid::step)
      .def("set_buffers",
           &MettaGrid::set_buffers,
           py::arg("observations").noconvert(),
           py::arg("terminals").noconvert(),
           py::arg("truncations").noconvert(),
           py::arg("rewards").noconvert())
      .def("grid_objects", &MettaGrid::grid_objects)
      .def("action_names", &MettaGrid::action_names)
      .def("current_timestep", &MettaGrid::current_timestep)
      .def("map_width", &MettaGrid::map_width)
      .def("map_height", &MettaGrid::map_height)
      .def("grid_features", &MettaGrid::grid_features)
      .def("num_agents", &MettaGrid::num_agents)
      .def("get_episode_rewards", &MettaGrid::get_episode_rewards)
      .def("get_episode_stats", &MettaGrid::get_episode_stats)
      .def_property_readonly("action_space", &MettaGrid::action_space)
      .def_property_readonly("observation_space", &MettaGrid::observation_space)
      .def("action_success", &MettaGrid::action_success)
      .def("max_action_args", &MettaGrid::max_action_args)
      .def("object_type_names", &MettaGrid::object_type_names)
      .def("inventory_item_names", &MettaGrid::inventory_item_names)
      .def_static("get_numpy_type_name", &MettaGrid::cpp_get_numpy_type_name, py::arg("type_id"))
      .def_readonly("obs_width", &MettaGrid::obs_width)
      .def_readonly("obs_height", &MettaGrid::obs_height);
}<|MERGE_RESOLUTION|>--- conflicted
+++ resolved
@@ -22,15 +22,12 @@
 #include "objects/wall.hpp"
 #include "observation_encoder.hpp"
 #include "stats_tracker.hpp"
-<<<<<<< HEAD
 #include "types.hpp"
 
 // Used for utf32 -> utf8 conversion, which is needed for reading the map.
 // Hopefully this is temporary.
 #include <codecvt>
 #include <locale>
-=======
->>>>>>> bdf190be
 
 namespace py = pybind11;
 
@@ -162,22 +159,6 @@
       }
     }
   }
-<<<<<<< HEAD
-=======
-
-  // Initialize buffers. The buffers are likely to be re-set by the user anyways,
-  // so nothing above should depend on them before this point.
-  std::vector<ssize_t> shape = {static_cast<ssize_t>(num_agents),
-                                static_cast<ssize_t>(_obs_height),
-                                static_cast<ssize_t>(_obs_width),
-                                static_cast<ssize_t>(_grid_features.size())};
-  auto observations = py::array_t<uint8_t, py::array::c_style>(shape);
-  auto terminals = py::array_t<bool, py::array::c_style>(static_cast<ssize_t>(num_agents));
-  auto truncations = py::array_t<bool, py::array::c_style>(static_cast<ssize_t>(num_agents));
-  auto rewards = py::array_t<float, py::array::c_style>(static_cast<ssize_t>(num_agents));
-
-  set_buffers(observations, terminals, truncations, rewards);
->>>>>>> bdf190be
 }
 
 MettaGrid::~MettaGrid() = default;
@@ -390,15 +371,9 @@
   }
 }
 
-<<<<<<< HEAD
-void MettaGrid::set_buffers(py::array_t<unsigned char, py::array::c_style>& observations,
-                            py::array_t<unsigned char, py::array::c_style>& terminals,
-                            py::array_t<unsigned char, py::array::c_style>& truncations,
-=======
 void MettaGrid::set_buffers(py::array_t<uint8_t, py::array::c_style>& observations,
                             py::array_t<bool, py::array::c_style>& terminals,
                             py::array_t<bool, py::array::c_style>& truncations,
->>>>>>> bdf190be
                             py::array_t<float, py::array::c_style>& rewards) {
   _observations = observations;
   _terminals = terminals;
