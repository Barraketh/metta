"""
DuckDB database for recording the outcomes of episodes.
Includes per-agent and per-group statistics along with episode metadata.

Can be extended (e.g. see SimulationStatsDb) with additional context on top of this data.
"""

import datetime
import logging
import os
from pathlib import Path
from typing import Dict

import duckdb
import pandas as pd

# TODO consider game/episode-keyed metrics
EPISODE_DB_TABLES = {
    "episodes": """
    CREATE TABLE IF NOT EXISTS episodes (
        id TEXT PRIMARY KEY,
        step_count INTEGER,
        created_at TIMESTAMP,
        completed_at TIMESTAMP DEFAULT CURRENT_TIMESTAMP,
        simulation_id TEXT,
        replay_url TEXT
    );
    """,
    "episode_attributes": """
    CREATE TABLE IF NOT EXISTS episode_attributes (
        episode_id TEXT,
        attribute TEXT,
        value TEXT,
        PRIMARY KEY (episode_id, attribute)
    );
    """,
    "groups": """
    CREATE TABLE IF NOT EXISTS agent_groups (
        episode_id TEXT,
        group_id INTEGER,
        agent_id INTEGER,
        PRIMARY KEY (episode_id, group_id, agent_id)
    );
    """,
<<<<<<< HEAD
    # "group_metrics": """
    # CREATE TABLE IF NOT EXISTS group_metrics (
    #     episode_id TEXT,
    #     group_id INTEGER,
    #     metric TEXT,
    #     value REAL,
    #     PRIMARY KEY (episode_id, group_id, metric)
    # );
    # """,
=======
>>>>>>> 59f4cbe8
    "agent_metrics": """
    CREATE TABLE IF NOT EXISTS agent_metrics (
        episode_id TEXT,
        agent_id INTEGER,
        metric TEXT,
        value REAL,
        PRIMARY KEY (episode_id, agent_id, metric)
    );
    """,
}


class EpisodeStatsDB:
    """
    DuckDB database for recording the outcomes of episodes.
    Includes per-agent and per-group statistics along with episode metadata.

    Can be extended (e.g. see SimulationStatsDb) with additional context on top of this data.
    """

    def __init__(self, path: Path) -> None:
        self.path = path
        os.makedirs(path.parent, exist_ok=True)
        self.con = duckdb.connect(path)
        self.initialize_schema()

    def initialize_schema(self) -> None:
        for table_name, stmt in self.tables().items():
            try:
                self.con.execute(stmt)
            except Exception as e:
                logger = logging.getLogger(__name__)
                logger.error(f"Error executing SQL for table {table_name}: {e}")
                raise
        self.con.commit()

    def tables(self) -> Dict[str, str]:
        """Return all tables in the database."""
        return EPISODE_DB_TABLES

    def record_episode(
        self,
        episode_id: str,
        attributes: Dict[str, str],
        agent_metrics: Dict[int, Dict[str, float]],
<<<<<<< HEAD
        # group_metrics: Dict[int, Dict[str, float]],
=======
>>>>>>> 59f4cbe8
        step_count: int,
        replay_url: str | None,
        created_at: datetime.datetime,
    ) -> None:
        self.con.begin()
        self.con.execute(
            """
            INSERT INTO episodes
            (id, step_count, replay_url, created_at)
            VALUES (?, ?, ?, ?)
            """,
            (episode_id, step_count, replay_url, created_at),
        )

        attribute_rows = [(episode_id, attr, value) for attr, value in attributes.items()]
        if len(attribute_rows) > 0:
            self.con.executemany(
                """
                INSERT OR REPLACE INTO episode_attributes
                (episode_id, attribute, value)
                VALUES (?, ?, ?)
                """,
                attribute_rows,
            )

<<<<<<< HEAD
        # group_rows = []
        # for group_id, agent_ids in enumerate(groups):
        #     for agent_id in agent_ids:
        #         group_rows.append((episode_id, group_id, agent_id))

        # if len(group_rows) > 0:
        #     self.con.executemany(
        #         """
        #         INSERT INTO agent_groups
        #         (episode_id, group_id, agent_id)
        #         VALUES (?, ?, ?)
        #         """,
        #         group_rows,
        #     )

        self._add_metrics(episode_id, agent_metrics, "agent")
        # self._add_metrics(episode_id, group_metrics, "group")
=======
        self._add_metrics(episode_id, agent_metrics, "agent")
>>>>>>> 59f4cbe8

        self.con.commit()
        self.con.execute("CHECKPOINT")

    def _add_metrics(self, episode_id: str, metrics: Dict[int, Dict[str, float]], entity: str) -> None:
        if len(metrics) == 0:
            return

        values = []
        for group_id, group_metrics in metrics.items():
            values.extend([(episode_id, group_id, metric, value) for metric, value in group_metrics.items()])

        self.con.executemany(
            f"""
            INSERT OR REPLACE INTO {entity}_metrics
            (episode_id, {entity}_id, metric, value)
            VALUES (?, ?, ?, ?)
            """,
            values,
        )

    def query(self, sql_query: str) -> pd.DataFrame:
        """Execute a SQL query and return a pandas DataFrame."""
        return self.con.execute(sql_query).fetchdf()

    def close(self) -> None:
        self.con.close()

    def __del__(self) -> None:
        self.close()<|MERGE_RESOLUTION|>--- conflicted
+++ resolved
@@ -42,18 +42,6 @@
         PRIMARY KEY (episode_id, group_id, agent_id)
     );
     """,
-<<<<<<< HEAD
-    # "group_metrics": """
-    # CREATE TABLE IF NOT EXISTS group_metrics (
-    #     episode_id TEXT,
-    #     group_id INTEGER,
-    #     metric TEXT,
-    #     value REAL,
-    #     PRIMARY KEY (episode_id, group_id, metric)
-    # );
-    # """,
-=======
->>>>>>> 59f4cbe8
     "agent_metrics": """
     CREATE TABLE IF NOT EXISTS agent_metrics (
         episode_id TEXT,
@@ -99,10 +87,6 @@
         episode_id: str,
         attributes: Dict[str, str],
         agent_metrics: Dict[int, Dict[str, float]],
-<<<<<<< HEAD
-        # group_metrics: Dict[int, Dict[str, float]],
-=======
->>>>>>> 59f4cbe8
         step_count: int,
         replay_url: str | None,
         created_at: datetime.datetime,
@@ -128,27 +112,7 @@
                 attribute_rows,
             )
 
-<<<<<<< HEAD
-        # group_rows = []
-        # for group_id, agent_ids in enumerate(groups):
-        #     for agent_id in agent_ids:
-        #         group_rows.append((episode_id, group_id, agent_id))
-
-        # if len(group_rows) > 0:
-        #     self.con.executemany(
-        #         """
-        #         INSERT INTO agent_groups
-        #         (episode_id, group_id, agent_id)
-        #         VALUES (?, ?, ?)
-        #         """,
-        #         group_rows,
-        #     )
-
         self._add_metrics(episode_id, agent_metrics, "agent")
-        # self._add_metrics(episode_id, group_metrics, "group")
-=======
-        self._add_metrics(episode_id, agent_metrics, "agent")
->>>>>>> 59f4cbe8
 
         self.con.commit()
         self.con.execute("CHECKPOINT")
