--- conflicted
+++ resolved
@@ -4,10 +4,6 @@
 
 SYMBOLS = {
     "A": "agent.agent",
-    "1": "agent.team_1",
-    "2": "agent.team_2",
-    "3": "agent.team_3",
-    "4": "agent.team_4",
     "a": "altar",
     "c": "converter",
     "n": "generator",
@@ -16,13 +12,10 @@
     " ": "empty",
     "s": "block",
     "L": "lasery",
-<<<<<<< HEAD
-=======
     "1": "agent.team_1",
     "2": "agent.team_2",
     "3": "agent.team_3",
     "4": "agent.team_4",
->>>>>>> 9fa791f6
     "r": "mine.red",
     "b": "mine.blue",
     "g": "mine.green",
