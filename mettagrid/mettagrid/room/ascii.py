import numpy as np

from mettagrid.room.room import Room

SYMBOLS = {
    "A": "agent.agent",
<<<<<<< HEAD
=======
    "1": "agent.team_1",
    "2": "agent.team_2",
    "3": "agent.team_3",
    "4": "agent.team_4",
>>>>>>> 86072c12
    "a": "altar",
    "c": "converter",
    "n": "generator",
    "m": "mine",
    "W": "wall",
    " ": "empty",
    "s": "block",
    "L": "lasery",
<<<<<<< HEAD
    "1": "agent.team_1",
    "2": "agent.team_2",
    "3": "agent.team_3",
    "4": "agent.team_4",
=======
>>>>>>> 86072c12
    "r": "mine.red",
    "b": "mine.blue",
    "g": "mine.green",
    "R": "generator.red",
    "B": "generator.blue",
    "G": "generator.green",
}


class Ascii(Room):
    def __init__(self, uri: str, border_width: int = 0, border_object: str = "wall"):
        super().__init__(border_width=border_width, border_object=border_object)
        with open(uri, "r", encoding="utf-8") as f:
            ascii_map = f.read()
        lines = ascii_map.strip().splitlines()
        self._level = np.array([list(line) for line in lines], dtype="U6")
        self._level = np.vectorize(SYMBOLS.get)(self._level)
        self.set_size_labels(self._level.shape[1], self._level.shape[0])

    def _build(self):
        return self._level<|MERGE_RESOLUTION|>--- conflicted
+++ resolved
@@ -4,13 +4,10 @@
 
 SYMBOLS = {
     "A": "agent.agent",
-<<<<<<< HEAD
-=======
     "1": "agent.team_1",
     "2": "agent.team_2",
     "3": "agent.team_3",
     "4": "agent.team_4",
->>>>>>> 86072c12
     "a": "altar",
     "c": "converter",
     "n": "generator",
@@ -19,13 +16,6 @@
     " ": "empty",
     "s": "block",
     "L": "lasery",
-<<<<<<< HEAD
-    "1": "agent.team_1",
-    "2": "agent.team_2",
-    "3": "agent.team_3",
-    "4": "agent.team_4",
-=======
->>>>>>> 86072c12
     "r": "mine.red",
     "b": "mine.blue",
     "g": "mine.green",
