--- conflicted
+++ resolved
@@ -4,10 +4,8 @@
 
 SYMBOLS = {
     "A": "agent.agent",
-    "1": "agent.team_1",
-    "2": "agent.team_2",
-    "3": "agent.team_3",
-    "4": "agent.team_4",
+    "Ap": "agent.prey",
+    "AP": "agent.predator",
     "a": "altar",
     "c": "converter",
     "n": "generator",
@@ -16,13 +14,10 @@
     " ": "empty",
     "s": "block",
     "L": "lasery",
-<<<<<<< HEAD
-=======
     "1": "agent.team_1",
     "2": "agent.team_2",
     "3": "agent.team_3",
     "4": "agent.team_4",
->>>>>>> c0fe3e7c
     "r": "mine.red",
     "b": "mine.blue",
     "g": "mine.green",
