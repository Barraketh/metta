--- conflicted
+++ resolved
@@ -199,9 +199,7 @@
 		"terminal.integrated.cwd": "${workspaceFolder}",
 		"terminal.integrated.splitCwd": "workspaceRoot",
 		"cSpell.words": [
-<<<<<<< HEAD
-			"multienv"
-=======
+			"multienv",
 			"bptt",
 			"clipfrac",
 			"coef",
@@ -234,7 +232,6 @@
 			"venv",
 			"vloss",
 			"wandb"
->>>>>>> d423ef9d
 		]
 	}
 }