--- conflicted
+++ resolved
@@ -16,27 +16,6 @@
 
     with WandbContext(cfg) as wandb_run:
         policy_store = PolicyStore(cfg, wandb_run)
-<<<<<<< HEAD
-        if cfg.eval.selector_type == "all":
-            policy_prs = policy_store.policies(cfg.eval.policy_uri, cfg.eval.selector_type)
-        else:
-            policy_prs = [policy_store.policy(cfg.eval.policy_uri)]
-
-        for pr in policy_prs:
-            print(f"Evaluating policy {pr.uri}")
-
-            eval = hydra.utils.instantiate(
-                cfg.eval,
-                policy_store,
-                pr,
-                cfg.get("run_id", wandb_run.id),
-                cfg_recursive_=False
-            )
-            stats = eval.evaluate()
-            stats_logger = EvalStatsLogger(cfg, wandb_run)
-
-            stats_logger.log(stats)
-=======
         policy_pr = policy_store.policy(cfg.eval.policy_uri)
 
         eval = hydra.utils.instantiate(
@@ -50,7 +29,6 @@
         stats_logger = EvalStatsLogger(cfg, eval._env_cfg, wandb_run)
 
         stats_logger.log(stats)
->>>>>>> 7f55705e
 
         eval_stats_db = EvalStatsDB.from_uri(cfg.eval.eval_db_uri, cfg.run_dir, wandb_run)
         cfg.analyzer.policy_uri = cfg.eval.policy_uri
