--- conflicted
+++ resolved
@@ -82,13 +82,6 @@
 
     # TODO -- fix magic number 11
 
-<<<<<<< HEAD
-    print("Weight shapes:")
-    for key, tensor in weights.items():
-        print(f"{key}: {tensor.shape}")
-
-=======
->>>>>>> 5cddbd99
     # Create environment namespace
     env = SimpleNamespace(
         single_action_space=SimpleNamespace(nvec=[num_actions, num_action_args]),
