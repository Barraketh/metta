from types import SimpleNamespace

import torch
from pufferlib.cleanrl import sample_logits
from torch import nn


<<<<<<< HEAD
class Recurrent(pufferlib.models.LSTMWrapper):
    def __init__(self, env, policy, input_size=512, hidden_size=512):
        super().__init__(env, policy, input_size, hidden_size)


class Policy(nn.Module):
    def __init__(self, env, cnn_channels=128, hidden_size=512, **kwargs):
        super().__init__()
        self.hidden_size = hidden_size
        self.is_continuous = False

        self.network = nn.Sequential(
            pufferlib.pytorch.layer_init(nn.Conv2d(34, cnn_channels, 5, stride=3)),
            nn.ReLU(),
            pufferlib.pytorch.layer_init(nn.Conv2d(cnn_channels, cnn_channels, 3, stride=1)),
            nn.ReLU(),
            nn.Flatten(),
            pufferlib.pytorch.layer_init(nn.Linear(cnn_channels, hidden_size // 2)),
            nn.ReLU(),
        )

        self.self_encoder = nn.Sequential(
            pufferlib.pytorch.layer_init(nn.Linear(34, hidden_size // 2)),
            nn.ReLU(),
        )

        # TODO - fix magic numbers!
        # fmt: off
        max_vec = torch.tensor([
            1, 10, 30, 1, 1, 255,
            100, 100, 100, 100, 100, 100, 100, 100,
            1, 1, 1, 10, 1,
            100, 100, 100, 100, 100, 100, 100, 100,
            1, 1, 1, 1, 1, 1, 1
        ], dtype=torch.float).reshape(1, 34, 1, 1)
        # fmt: on

        self.register_buffer("max_vec", max_vec)

        action_nvec = env.single_action_space.nvec
        self.actor = nn.ModuleList(
            [pufferlib.pytorch.layer_init(nn.Linear(hidden_size, n), std=0.01) for n in action_nvec]
        )

        self.value = pufferlib.pytorch.layer_init(nn.Linear(hidden_size, 1), std=1)

        # self.layer_norm = nn.LayerNorm(hidden_size)

    def forward(self, observations, state=None):
        hidden, lookup = self.encode_observations(observations)
        actions, value = self.decode_actions(hidden, lookup)
        return (actions, value), hidden

    def encode_observations(self, observations, state=None):
        features = observations.permute(0, 3, 1, 2).float() / self.max_vec
        self_features = self.self_encoder(features[:, :, 5, 5])
        cnn_features = self.network(features)
        return torch.cat([self_features, cnn_features], dim=1)

    def decode_actions(self, hidden):
        # hidden = self.layer_norm(hidden)
        logits = [dec(hidden) for dec in self.actor]
        value = self.value(hidden)
        return logits, value


def load_policy(path: str, device: str = "cpu", policy_class: type = None):
    weights = torch.load(path, map_location=device, weights_only=True)

    # TODO -- fix all magic numbers
    if policy_class is None:
        num_actions, hidden_size = weights["policy.actor.0.weight"].shape
        num_action_args, _ = weights["policy.actor.1.weight"].shape
        cnn_channels, obs_channels, _, _ = weights["policy.network.0.weight"].shape
    else:
        num_actions, num_action_args = 9, 10
        obs_channels = 34
=======
def load_policy(path: str, device: str = "cpu", policy_class: type = None):
    weights = torch.load(path, map_location=device, weights_only=True)

    try:
        num_actions, hidden_size = weights["policy.actor.0.weight"].shape
        num_action_args, _ = weights["policy.actor.1.weight"].shape
        cnn_channels, obs_channels, _, _ = weights["policy.network.0.weight"].shape
    except Exception as e:
        print(f"Failed automatic parse from weights: {e}")
        # TODO -- fix all magic numbers
        num_actions, num_action_args = 9, 10
        hidden_size = 384
        cnn_channels, obs_channels = 128, 34
>>>>>>> 25415d94

    # Create environment namespace
    env = SimpleNamespace(
        single_action_space=SimpleNamespace(nvec=[num_actions, num_action_args]),
        single_observation_space=SimpleNamespace(shape=[obs_channels, 11, 11]),
    )

<<<<<<< HEAD
    if policy_class is None:
        policy = Policy(env, cnn_channels=cnn_channels, hidden_size=hidden_size)
        policy = Recurrent(env, policy)
    else:
        policy = policy_class(env)
        policy.to(device)

    policy.load_state_dict(weights)
    policy = PufferAgentWrapper(policy)
=======
    policy = policy_class(env, cnn_channels=cnn_channels, hidden_size=hidden_size)
    policy.load_state_dict(weights)
    policy = PufferAgent(policy).to(device)
>>>>>>> 25415d94
    return policy


class PufferAgent(nn.Module):
    def __init__(self, policy: nn.Module):
        super().__init__()
        self.policy = policy
        self.hidden_size = policy.hidden_size
        self.lstm = policy

    def forward(self, obs: torch.Tensor, state, action=None):
        """Uses variable names from LSTMWrapper. Translating for Metta:
        critic -> value
        logprob -> logprob_act
        hidden -> logits then, after sample_logits(), log_sftmx_logits
        """
        if state.lstm_h is not None and state.lstm_c is not None:
            state = SimpleNamespace(
                lstm_h=state.lstm_h.squeeze(),
                lstm_c=state.lstm_c.squeeze(),
            )
        else:
            state = SimpleNamespace(lstm_h=None, lstm_c=None)
        hidden, critic = self.policy(obs, state)  # using variable names from LSTMWrapper
        action, logprob, logits_entropy = sample_logits(hidden, action)
        # explanation of var names in the docstring above
        return action, logprob, logits_entropy, critic, hidden

    def activate_actions(self, actions_names, actions_max_params, device):
        # TODO: this could implement a check that policy's action space matches the environment's
        pass<|MERGE_RESOLUTION|>--- conflicted
+++ resolved
@@ -5,85 +5,6 @@
 from torch import nn
 
 
-<<<<<<< HEAD
-class Recurrent(pufferlib.models.LSTMWrapper):
-    def __init__(self, env, policy, input_size=512, hidden_size=512):
-        super().__init__(env, policy, input_size, hidden_size)
-
-
-class Policy(nn.Module):
-    def __init__(self, env, cnn_channels=128, hidden_size=512, **kwargs):
-        super().__init__()
-        self.hidden_size = hidden_size
-        self.is_continuous = False
-
-        self.network = nn.Sequential(
-            pufferlib.pytorch.layer_init(nn.Conv2d(34, cnn_channels, 5, stride=3)),
-            nn.ReLU(),
-            pufferlib.pytorch.layer_init(nn.Conv2d(cnn_channels, cnn_channels, 3, stride=1)),
-            nn.ReLU(),
-            nn.Flatten(),
-            pufferlib.pytorch.layer_init(nn.Linear(cnn_channels, hidden_size // 2)),
-            nn.ReLU(),
-        )
-
-        self.self_encoder = nn.Sequential(
-            pufferlib.pytorch.layer_init(nn.Linear(34, hidden_size // 2)),
-            nn.ReLU(),
-        )
-
-        # TODO - fix magic numbers!
-        # fmt: off
-        max_vec = torch.tensor([
-            1, 10, 30, 1, 1, 255,
-            100, 100, 100, 100, 100, 100, 100, 100,
-            1, 1, 1, 10, 1,
-            100, 100, 100, 100, 100, 100, 100, 100,
-            1, 1, 1, 1, 1, 1, 1
-        ], dtype=torch.float).reshape(1, 34, 1, 1)
-        # fmt: on
-
-        self.register_buffer("max_vec", max_vec)
-
-        action_nvec = env.single_action_space.nvec
-        self.actor = nn.ModuleList(
-            [pufferlib.pytorch.layer_init(nn.Linear(hidden_size, n), std=0.01) for n in action_nvec]
-        )
-
-        self.value = pufferlib.pytorch.layer_init(nn.Linear(hidden_size, 1), std=1)
-
-        # self.layer_norm = nn.LayerNorm(hidden_size)
-
-    def forward(self, observations, state=None):
-        hidden, lookup = self.encode_observations(observations)
-        actions, value = self.decode_actions(hidden, lookup)
-        return (actions, value), hidden
-
-    def encode_observations(self, observations, state=None):
-        features = observations.permute(0, 3, 1, 2).float() / self.max_vec
-        self_features = self.self_encoder(features[:, :, 5, 5])
-        cnn_features = self.network(features)
-        return torch.cat([self_features, cnn_features], dim=1)
-
-    def decode_actions(self, hidden):
-        # hidden = self.layer_norm(hidden)
-        logits = [dec(hidden) for dec in self.actor]
-        value = self.value(hidden)
-        return logits, value
-
-
-def load_policy(path: str, device: str = "cpu", policy_class: type = None):
-    weights = torch.load(path, map_location=device, weights_only=True)
-
-    # TODO -- fix all magic numbers
-    if policy_class is None:
-        num_actions, hidden_size = weights["policy.actor.0.weight"].shape
-        num_action_args, _ = weights["policy.actor.1.weight"].shape
-        cnn_channels, obs_channels, _, _ = weights["policy.network.0.weight"].shape
-    else:
-        num_actions, num_action_args = 9, 10
-        obs_channels = 34
-=======
 def load_policy(path: str, device: str = "cpu", policy_class: type = None):
     weights = torch.load(path, map_location=device, weights_only=True)
 
@@ -97,7 +18,6 @@
         num_actions, num_action_args = 9, 10
         hidden_size = 384
         cnn_channels, obs_channels = 128, 34
->>>>>>> 25415d94
 
     # Create environment namespace
     env = SimpleNamespace(
@@ -105,21 +25,9 @@
         single_observation_space=SimpleNamespace(shape=[obs_channels, 11, 11]),
     )
 
-<<<<<<< HEAD
-    if policy_class is None:
-        policy = Policy(env, cnn_channels=cnn_channels, hidden_size=hidden_size)
-        policy = Recurrent(env, policy)
-    else:
-        policy = policy_class(env)
-        policy.to(device)
-
-    policy.load_state_dict(weights)
-    policy = PufferAgentWrapper(policy)
-=======
     policy = policy_class(env, cnn_channels=cnn_channels, hidden_size=hidden_size)
     policy.load_state_dict(weights)
     policy = PufferAgent(policy).to(device)
->>>>>>> 25415d94
     return policy
 
 
@@ -136,13 +44,6 @@
         logprob -> logprob_act
         hidden -> logits then, after sample_logits(), log_sftmx_logits
         """
-        if state.lstm_h is not None and state.lstm_c is not None:
-            state = SimpleNamespace(
-                lstm_h=state.lstm_h.squeeze(),
-                lstm_c=state.lstm_c.squeeze(),
-            )
-        else:
-            state = SimpleNamespace(lstm_h=None, lstm_c=None)
         hidden, critic = self.policy(obs, state)  # using variable names from LSTMWrapper
         action, logprob, logits_entropy = sample_logits(hidden, action)
         # explanation of var names in the docstring above
