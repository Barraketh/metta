--- conflicted
+++ resolved
@@ -1,9 +1,5 @@
 import logging
-<<<<<<< HEAD
-from typing import Dict, List, Union, cast
-=======
-from typing import List, Optional, Union
->>>>>>> 488db4db
+from typing import Dict, List, Optional, Union, cast
 
 import einops
 import gymnasium as gym
