import logging
from typing import List, Union

import gymnasium as gym
import hydra
import numpy as np
import torch
from omegaconf import DictConfig, ListConfig, OmegaConf
from torch import nn
from torch.nn.parallel import DistributedDataParallel

from metta.agent.policy_state import PolicyState
from metta.agent.util.distribution_utils import sample_logits
from metta.agent.util.safe_get import safe_get_from_obs_space
from metta.util.omegaconf import convert_to_dict
from mettagrid.mettagrid_env import MettaGridEnv

logger = logging.getLogger("metta_agent")


def make_policy(env: MettaGridEnv, cfg: ListConfig | DictConfig):
    obs_space = gym.spaces.Dict(
        {
            "grid_obs": env.single_observation_space,
            "global_vars": gym.spaces.Box(low=-np.inf, high=np.inf, shape=[0], dtype=np.int32),
        }
    )

    return hydra.utils.instantiate(
        cfg.agent,
        obs_space=obs_space,
        action_space=env.single_action_space,
        grid_features=env.grid_features,
        global_features=env.global_features,
        device=cfg.device,
        _recursive_=False,
    )


class DistributedMettaAgent(DistributedDataParallel):
    def __init__(self, agent, device):
        super().__init__(agent, device_ids=[device], output_device=device)

    def __getattr__(self, name):
        try:
            return super().__getattr__(name)
        except AttributeError:
            return getattr(self.module, name)


class MettaAgent(nn.Module):
    def __init__(
        self,
        obs_space: Union[gym.spaces.Space, gym.spaces.Dict],
        action_space: gym.spaces.Space,
        grid_features: List[str],
        device: str,
        **cfg,
    ):
        super().__init__()
        cfg = OmegaConf.create(cfg)

        logger.info(f"obs_space: {obs_space} ")

        self.hidden_size = cfg.components._core_.output_size
        self.core_num_layers = cfg.components._core_.nn_params.num_layers
        self.clip_range = cfg.clip_range

        assert hasattr(cfg.observations, "obs_key") and cfg.observations.obs_key is not None, (
            "Configuration is missing required field 'observations.obs_key'"
        )
        obs_key = cfg.observations.obs_key  # typically "grid_obs"

        obs_shape = safe_get_from_obs_space(obs_space, obs_key, "shape")
        obs_input_shape = obs_shape[1:]  # typ. obs_width, obs_height, number of observations
        num_objects = obs_shape[2]  # typ. number of observations

        agent_attributes = {
            "obs_shape": obs_shape,
            "clip_range": self.clip_range,
            "action_space": action_space,
            "grid_features": grid_features,
            "obs_key": cfg.observations.obs_key,
            "obs_input_shape": obs_input_shape,
            "num_objects": num_objects,
            "hidden_size": self.hidden_size,
            "core_num_layers": self.core_num_layers,
        }

        logging.info(f"agent_attributes: {agent_attributes}")

        # self.observation_space = obs_space # for use with FeatureSetEncoder
        # self.global_features = global_features # for use with FeatureSetEncoder

        self.components = nn.ModuleDict()
        component_cfgs = convert_to_dict(cfg.components)

        for component_key in component_cfgs:
            # Convert key to string to ensure compatibility
            component_name = str(component_key)
            component_cfgs[component_key]["name"] = component_name
            logger.info(f"calling hydra instantiate from MettaAgent __init__ for {component_name}")
            component = hydra.utils.instantiate(component_cfgs[component_key], **agent_attributes)
            self.components[component_name] = component

        component = self.components["_value_"]
        self._setup_components(component)
        component = self.components["_action_"]
        self._setup_components(component)

        for name, component in self.components.items():
            if not getattr(component, "ready", False):
                raise RuntimeError(
                    f"Component {name} in MettaAgent was never setup. It might not be accessible by other components."
                )

        self.components = self.components.to(device)

        self._total_params = sum(p.numel() for p in self.parameters())
        logger.info(f"Total number of parameters in MettaAgent: {self._total_params:,}. Setup complete.")

    def _setup_components(self, component):
        """_sources is a list of dicts albeit many layers simply have one element.
        It must always have a "name" and that name should be the same as the relevant key in self.components.
        source_components is a dict of components that are sources for the current component. The keys
        are the names of the source components."""
        # recursively setup all source components
        if component._sources is not None:
            for source in component._sources:
                self._setup_components(self.components[source["name"]])

        # setup the current component and pass in the source components
        source_components = None
        if component._sources is not None:
            source_components = {}
            for source in component._sources:
                source_components[source["name"]] = self.components[source["name"]]
        component.setup(source_components)

    def _calculate_cum_action_max_params(self, action_max_params: np.ndarray, device):
        """
        Calculate cumulative sum for action indices. Used for converting actions to logit indices.

        Args:
            action_max_params: NumPy array of maximum parameter values for each action type
            device: Device to place the tensor on

        Returns:
            Tensor of cumulative sums representing offsets for action types
        """
        # Handle empty case
        if len(action_max_params) == 0:
<<<<<<< HEAD
            return torch.tensor([0], device=device)

        prefix_array = np.zeros(len(action_max_params), dtype=np.int64)

        # Fill in values - skip the last element of action_max_params
        if len(action_max_params) > 1:
            prefix_array[1:] = action_max_params[:-1]

        cum_sum = np.cumsum(prefix_array)
        return torch.tensor(cum_sum, device=device)
=======
            return torch.tensor([0], dtype=torch.long, device=device)

        # Calculate offsets
        offsets = np.zeros(len(action_max_params), dtype=np.int64)

        # First action type starts at index 0
        # Each subsequent action type starts at the previous offset plus the number of parameters for the previous type
        current_offset = 0
        for i in range(len(action_max_params)):
            offsets[i] = current_offset
            if i < len(action_max_params) - 1:  # Skip updating after the last element
                current_offset += action_max_params[i] + 1  # +1 because params are 0-indexed

        return torch.tensor(offsets, dtype=torch.long, device=device)
>>>>>>> bb6ecc61

    def activate_actions(self, action_names, action_max_params: np.ndarray, device):
        """Run this at the beginning of training."""
        # Store and convert action parameters
        self.device = device
        self.action_names = action_names

        if not isinstance(action_max_params, np.ndarray):
            raise RuntimeError("action_max_params is not a numpy array")

        self.active_actions = list(zip(action_names, action_max_params.tolist(), strict=False))
        self.cum_action_max_params = self._calculate_cum_action_max_params(action_max_params, device)

        full_action_names = []
        for action_name, max_param in self.active_actions:
            for i in range(max_param + 1):
                full_action_names.append(f"{action_name}_{i}")

        self.components["_action_embeds_"].activate_actions(full_action_names, device)

        # Create action_index tensor
        action_index = []
        for action_type_idx, max_param in enumerate(action_max_params):
            for j in range(max_param + 1):
                action_index.append([action_type_idx, j])

        self.action_index_tensor = torch.tensor(action_index, device=device)
        logger.info(f"Agent actions activated with: {self.active_actions}")

    @property
    def lstm(self):
        return self.components["_core_"]._net

    @property
    def total_params(self):
        return self._total_params

    def forward(self, x, state: PolicyState, action=None):
        """
        Forward pass of the MettaAgent.

        Args:
            x: Input observation tensor
            state: Policy state containing LSTM hidden and cell states
            action: Optional action tensor

        Returns:
            Tuple of (action, logprob_act, entropy, value, log_sftmx_logits)
        """
        # Initialize dictionary for TensorDict
        td = {"x": x, "state": None}

        # Safely handle LSTM state
        if state.lstm_h is not None and state.lstm_c is not None:
            # Ensure states are on the same device as input
            lstm_h = state.lstm_h.to(x.device)
            lstm_c = state.lstm_c.to(x.device)

            # Concatenate LSTM states along dimension 0
            td["state"] = torch.cat([lstm_h, lstm_c], dim=0)

        # Forward pass through value network
        self.components["_value_"](td)
        value = td["_value_"]

        # Forward pass through action network
        self.components["_action_"](td)
        logits = td["_action_"]

        # Update LSTM states
        split_size = self.core_num_layers
        state.lstm_h = td["state"][:split_size]
        state.lstm_c = td["state"][split_size:]

        # Sample actions
        action_logit_index = self._convert_action_to_logit_index(action) if action is not None else None

        # validate that all action indices are within [0, A)
        if action_logit_index is not None:
            A = logits.shape[-1]
            if not torch.all((action_logit_index >= 0) & (action_logit_index < A)):
                raise ValueError(
                    f"Action index out of bounds. Expected range [0, {A - 1}], "
                    f"got min={action_logit_index.min().item()}, max={action_logit_index.max().item()}"
                )

        action_logit_index, logprob_act, entropy, log_sftmx_logits = sample_logits(logits, action_logit_index)

        # Convert logit index to action if no action was provided
        if action is None:
            action = self._convert_logit_index_to_action(action_logit_index, td)

        return action, logprob_act, entropy, value, log_sftmx_logits

    def _convert_action_to_logit_index(self, action):
        """
        Convert (action_type, action_param) pairs to discrete action indices
        using precomputed offsets.
        Assumes `cum_action_max_params` maps action types to start indices.
        """
        action = action.reshape(-1, 2)

        action_type = action[:, 0].long()
        action_param = action[:, 1].long()

        # Only use offset + parameter — NOT + action_type
        offset = self.cum_action_max_params[action_type]
        action_logit_index = offset + action_param

        return action_logit_index.reshape(-1, 1)

    def _convert_logit_index_to_action(self, action_logit_index, td):
        """Convert logit indices back to action pairs using tensor indexing"""
        # direct tensor indexing on precomputed action_index_tensor
        return self.action_index_tensor[action_logit_index.reshape(-1)]

    def _apply_to_components(self, method_name, *args, **kwargs) -> List[torch.Tensor]:
        """
        Apply a method to all components, collecting and returning the results.

        Args:
            method_name: Name of the method to call on each component
            *args, **kwargs: Arguments to pass to the method

        Returns:
            list: Results from calling the method on each component

        Raises:
            AttributeError: If any component doesn't have the requested method
            TypeError: If a component's method is not callable
            AssertionError: If no components are available
        """
        assert len(self.components) != 0, "No components available to apply method"

        results = []
        for name, component in self.components.items():
            if not hasattr(component, method_name):
                raise AttributeError(f"Component '{name}' does not have method '{method_name}'")

            method = getattr(component, method_name)
            if not callable(method):
                raise TypeError(f"Component '{name}' has {method_name} attribute but it's not callable")

            results.append(method(*args, **kwargs))

        return results

    def l2_reg_loss(self) -> torch.Tensor:
        """L2 regularization loss is on by default although setting l2_norm_coeff to 0 effectively turns it off. Adjust
        it by setting l2_norm_scale in your component config to a multiple of the global loss value or 0 to turn it off.
        """
        component_loss_tensors = self._apply_to_components("l2_reg_loss")
        return torch.sum(torch.stack(component_loss_tensors))

    def l2_init_loss(self) -> torch.Tensor:
        """L2 initialization loss is on by default although setting l2_init_coeff to 0 effectively turns it off. Adjust
        it by setting l2_init_scale in your component config to a multiple of the global loss value or 0 to turn it off.
        """
        component_loss_tensors = self._apply_to_components("l2_init_loss")
        return torch.sum(torch.stack(component_loss_tensors))

    def update_l2_init_weight_copy(self):
        """Update interval set by l2_init_weight_update_interval. 0 means no updating."""
        self._apply_to_components("update_l2_init_weight_copy")

    def clip_weights(self):
        """Weight clipping is on by default although setting clip_range or clip_scale to 0, or a large positive value
        effectively turns it off. Adjust it by setting clip_scale in your component config to a multiple of the global
        loss value or 0 to turn it off."""
        if self.clip_range > 0:
            self._apply_to_components("clip_weights")

    def compute_weight_metrics(self, delta: float = 0.01) -> List[dict]:
        """Compute weight metrics for all components that have weights enabled for analysis.
        Returns a list of metric dictionaries, one per component. Set analyze_weights to True in the config to turn it
        on for a given component."""
        results = {}
        for name, component in self.components.items():
            method_name = "compute_weight_metrics"
            if not hasattr(component, method_name):
                continue  # Skip components that don't have this method instead of raising an error

            method = getattr(component, method_name)
            assert callable(method), f"Component '{name}' has {method_name} attribute but it's not callable"

            results[name] = method(delta)

        metrics_list = [metrics for metrics in results.values() if metrics is not None]
        return metrics_list<|MERGE_RESOLUTION|>--- conflicted
+++ resolved
@@ -150,18 +150,6 @@
         """
         # Handle empty case
         if len(action_max_params) == 0:
-<<<<<<< HEAD
-            return torch.tensor([0], device=device)
-
-        prefix_array = np.zeros(len(action_max_params), dtype=np.int64)
-
-        # Fill in values - skip the last element of action_max_params
-        if len(action_max_params) > 1:
-            prefix_array[1:] = action_max_params[:-1]
-
-        cum_sum = np.cumsum(prefix_array)
-        return torch.tensor(cum_sum, device=device)
-=======
             return torch.tensor([0], dtype=torch.long, device=device)
 
         # Calculate offsets
@@ -176,7 +164,6 @@
                 current_offset += action_max_params[i] + 1  # +1 because params are 0-indexed
 
         return torch.tensor(offsets, dtype=torch.long, device=device)
->>>>>>> bb6ecc61
 
     def activate_actions(self, action_names, action_max_params: np.ndarray, device):
         """Run this at the beginning of training."""
