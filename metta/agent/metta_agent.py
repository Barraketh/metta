import logging
from typing import List, Optional, Union

import einops
import gymnasium as gym
import hydra
import numpy as np
import torch
from omegaconf import DictConfig, ListConfig, OmegaConf
from torch import nn
from torch.nn.parallel import DistributedDataParallel

from metta.agent.policy_state import PolicyState
from metta.agent.util.debug import assert_shape
from metta.agent.util.distribution_utils import sample_logits
from metta.agent.util.safe_get import safe_get_from_obs_space
from metta.util.omegaconf import convert_to_dict
from mettagrid.mettagrid_env import MettaGridEnv

logger = logging.getLogger("metta_agent")


def make_policy(env: MettaGridEnv, cfg: ListConfig | DictConfig):
    obs_space = gym.spaces.Dict(
        {
            "grid_obs": env.single_observation_space,
            "global_vars": gym.spaces.Box(low=-np.inf, high=np.inf, shape=[0], dtype=np.int32),
        }
    )

    return hydra.utils.instantiate(
        cfg.agent,
        obs_space=obs_space,
        action_space=env.single_action_space,
        grid_features=env.grid_features,
        global_features=env.global_features,
        device=cfg.device,
        _recursive_=False,
    )


class DistributedMettaAgent(DistributedDataParallel):
    def __init__(self, agent, device):
        super().__init__(agent, device_ids=[device], output_device=device)

    def __getattr__(self, name):
        try:
            return super().__getattr__(name)
        except AttributeError:
            return getattr(self.module, name)


class MettaAgent(nn.Module):
    def __init__(
        self,
        obs_space: Union[gym.spaces.Space, gym.spaces.Dict],
        action_space: gym.spaces.Space,
        grid_features: List[str],
        device: str,
        **cfg,
    ):
        super().__init__()
        cfg = OmegaConf.create(cfg)

        logger.info(f"obs_space: {obs_space} ")

        self.hidden_size = cfg.components._core_.output_size
        self.core_num_layers = cfg.components._core_.nn_params.num_layers
        self.clip_range = cfg.clip_range

        assert hasattr(cfg.observations, "obs_key") and cfg.observations.obs_key is not None, (
            "Configuration is missing required field 'observations.obs_key'"
        )
        obs_key = cfg.observations.obs_key  # typically "grid_obs"

        obs_shape = safe_get_from_obs_space(obs_space, obs_key, "shape")  # obs_w, obs_h, num_objects
        num_objects = obs_shape[2]

        self.agent_attributes = {
            "clip_range": self.clip_range,
            "action_space": action_space,
            "grid_features": grid_features,
            "obs_key": cfg.observations.obs_key,
            "obs_shape": obs_shape,
            "num_objects": num_objects,
            "hidden_size": self.hidden_size,
            "core_num_layers": self.core_num_layers,
        }

        logging.info(f"agent_attributes: {self.agent_attributes}")

        # self.observation_space = obs_space # for use with FeatureSetEncoder
        # self.global_features = global_features # for use with FeatureSetEncoder

        self.components = nn.ModuleDict()
        component_cfgs = convert_to_dict(cfg.components)

        for component_key in component_cfgs:
            # Convert key to string to ensure compatibility
            component_name = str(component_key)
            component_cfgs[component_key]["name"] = component_name
            logger.info(f"calling hydra instantiate from MettaAgent __init__ for {component_name}")
            component = hydra.utils.instantiate(component_cfgs[component_key], **self.agent_attributes)
            self.components[component_name] = component

        component = self.components["_value_"]
        self._setup_components(component)
        component = self.components["_action_"]
        self._setup_components(component)

        for name, component in self.components.items():
            if not getattr(component, "ready", False):
                raise RuntimeError(
                    f"Component {name} in MettaAgent was never setup. It might not be accessible by other components."
                )

        self.components = self.components.to(device)

        self._total_params = sum(p.numel() for p in self.parameters())
        logger.info(f"Total number of parameters in MettaAgent: {self._total_params:,}. Setup complete.")

    def _setup_components(self, component):
        """_sources is a list of dicts albeit many layers simply have one element.
        It must always have a "name" and that name should be the same as the relevant key in self.components.
        source_components is a dict of components that are sources for the current component. The keys
        are the names of the source components."""
        # recursively setup all source components
        if component._sources is not None:
            for source in component._sources:
                self._setup_components(self.components[source["name"]])

        # setup the current component and pass in the source components
        source_components = None
        if component._sources is not None:
            source_components = {}
            for source in component._sources:
                source_components[source["name"]] = self.components[source["name"]]
        component.setup(source_components)

<<<<<<< HEAD
    def activate_actions(self, action_names: List[str], action_max_params: List[int], device: torch.device) -> None:
        """
        Activate agent actions for training.

        Configures the action space by setting up action names, their parameter ranges,
        and precomputing data structures for efficient action conversion.

        Args:
            action_names: List of action names to activate (e.g., ["move", "turn"])
            action_max_params: List of maximum parameter values for each action
                              (e.g., [4, 1] for up to 5 move parameters and 2 turn parameters)
            device: Device for tensor operations

        Raises:
            TypeError: If component '_action_embeds_' is not an ActionEmbedding
            AssertionError: If action_max_params is not a list
        """
=======
    def activate_actions(self, action_names: list[str], action_max_params: list[int], device):
        """Run this at the beginning of training."""

>>>>>>> bdf190be
        assert isinstance(action_max_params, list), "action_max_params must be a list"

        self.device = device
        self.action_max_params = action_max_params
        self.action_names = action_names

        self.active_actions = list(zip(action_names, action_max_params, strict=False))

        # Precompute cumulative sums for faster conversion
        self.cum_action_max_params = torch.cumsum(torch.tensor([0] + action_max_params, device=self.device), dim=0)

        full_action_names = []
        for action_name, max_param in self.active_actions:
            for i in range(max_param + 1):
                full_action_names.append(f"{action_name}_{i}")
        self.components["_action_embeds_"].activate_actions(full_action_names, self.device)

        # Create action_index tensor
        action_index = []
        for action_type_idx, max_param in enumerate(action_max_params):
            for j in range(max_param + 1):
                action_index.append([action_type_idx, j])

        self.action_index_tensor = torch.tensor(action_index, device=self.device)
        logger.info(f"Agent actions activated with: {self.active_actions}")

    @property
    def lstm(self):
        return self.components["_core_"]._net

    @property
    def total_params(self):
        return self._total_params

    def forward(self, x: torch.Tensor, state: PolicyState, action: Optional[torch.Tensor] = None):
        """
        Forward pass of the MettaAgent.

        1. Inference mode (action=None): sample new actions based on the policy
        - x shape: (BT, *self.obs_shape)
        - Output action shape: (BT, 1) -- we return the action index rather than the (type, arg) tuple

        2. BPTT training mode (action is provided): evaluate the policy on past actions
        - x shape: (B, T, *self.obs_shape)
        - action shape: (B, T, 2)
        - Output action shape: (B, T, 2) -- we return the (type, arg) tuple

        Args:
            x: Input observation tensor
            state: Policy state containing LSTM hidden and cell states
            action: Optional action tensor for BPTT

        Returns:
            Tuple of (action, action_log_prob, entropy, value, log_probs)
            - action: Sampled output action (inference) or same as input action (BPTT)
            - action_log_prob: Log probability of the output action, shape (BT,)
            - entropy: Entropy of the action distribution, shape (BT,)
            - value: Value estimate, shape (BT,)
            - log_probs: Log-softmax of logits, shape (BT, A) where A is the size of the action space
        """
        # rename parameter for clarity
        bptt_action = action
        del action

        # TODO - obs_shape is not available in the eval smoke test policies so we can't
        # check exact dimensions

        # Default values in case obs_shape is not available
        obs_w, obs_h, features = "W", "H", "F"

        # Check if agent_attributes exists, is not None, and contains obs_shape
        if (
            hasattr(self, "agent_attributes")
            and self.agent_attributes is not None
            and "obs_shape" in self.agent_attributes
        ):
            # Get obs_shape and ensure it has the expected format
            obs_shape = self.agent_attributes["obs_shape"]
            if isinstance(obs_shape, (list, tuple)) and len(obs_shape) == 3:
                obs_w, obs_h, features = obs_shape
            # If the format is unexpected, we keep the default values

        if bptt_action is not None:
            # BPTT
            if __debug__:
                assert_shape(bptt_action, ("B", "T", 2), "bptt_action")

            B, T, A = bptt_action.shape

            if __debug__:
                assert A == 2, f"Action dimensionality should be 2, got {A}"
                assert_shape(x, (B, T, obs_w, obs_h, features), "x")

            # Flatten batch and time dimensions for both action and x
            bptt_action = einops.rearrange(bptt_action, "b t c -> (b t) c")
            x = einops.rearrange(x, "b t ... -> (b t) ...")

            if __debug__:
                assert_shape(bptt_action, (B * T, 2), "flattened action")
                assert_shape(x, (B * T, obs_w, obs_h, features), "flattened x")
        else:
            # inference
            if __debug__:
                assert_shape(x, ("BT", obs_w, obs_h, features), "x")

        # Initialize dictionary for TensorDict
        td = {"x": x, "state": None}

        # Safely handle LSTM state
        if state.lstm_h is not None and state.lstm_c is not None:
            # Ensure states are on the same device as input
            lstm_h = state.lstm_h.to(x.device)
            lstm_c = state.lstm_c.to(x.device)
            # Concatenate LSTM states along dimension 0
            td["state"] = torch.cat([lstm_h, lstm_c], dim=0)

        # Forward pass through value network
        self.components["_value_"](td)
        value = td["_value_"]

        # Value shape is (BT, 1) - keeping the final dimension explicit (instead of squeezing)
        # This design supports potential future extensions like distributional value functions
        # or multi-head value networks which would require more than a scalar per state
        if __debug__:
            assert_shape(value, ("BT", 1), "value")

        # Forward pass through action network
        self.components["_action_"](td)
        logits = td["_action_"]

        if __debug__:
            # here A is the size of the flattened action space (i.e. all valid (type, arg) combinations)
            assert_shape(logits, ("BT", "A"), "logits")

        # Update LSTM states
        split_size = self.core_num_layers
        state.lstm_h = td["state"][:split_size]
        state.lstm_c = td["state"][split_size:]

        # Sample actions
        if bptt_action is not None:
            # BPTT
            bptt_action_index = self._convert_action_to_logit_index(bptt_action)

            if __debug__:
                action_space_size = logits.shape[-1]  # 'A' dimension size
                max_index = bptt_action_index.max().item()
                min_index = bptt_action_index.min().item()
                if max_index >= action_space_size or min_index < 0:
                    raise ValueError(
                        f"Invalid action_logit_index: contains values outside the valid range"
                        f" [0, {action_space_size - 1}]. "
                        f"Found values in range [{min_index}, {max_index}]"
                    )

            action_index, action_log_prob, entropy, log_probs = sample_logits(logits, bptt_action_index)
        else:
            # inference
            action_index, action_log_prob, entropy, log_probs = sample_logits(logits, None)

        if __debug__:
            assert_shape(action_index, ("BT",), "action_index")
            assert_shape(action_log_prob, ("BT",), "action_log_prob")
            assert_shape(entropy, ("BT",), "entropy")
            assert_shape(log_probs, ("BT", "A"), "log_probs")

        output_action = self._convert_logit_index_to_action(action_index)
        if __debug__:
            assert_shape(output_action, ("BT", 2), "output_action")

        return output_action, action_log_prob, entropy, value, log_probs

    def _convert_action_to_logit_index(self, action: torch.Tensor) -> torch.Tensor:
        """
        Convert (action_type, action_param) pairs to discrete action indices
        using precomputed offsets.

        Args:
            action: Tensor of shape [B*T, 2] containing (action_type, action_param) pairs

        Returns:
            action_logit_indices: Tensor of shape [B*T] containing flattened action indices
        """
        if __debug__:
            assert_shape(action, ("BT", 2), "action")

        action_type_numbers = action[:, 0].long()
        action_params = action[:, 1].long()

        # Use precomputed cumulative sum with vectorized indexing
        cumulative_sum = self.cum_action_max_params[action_type_numbers]
        action_logit_indices = action_type_numbers + cumulative_sum + action_params

        if __debug__:
            assert_shape(action_logit_indices, ("BT",), "action_logit_indices")

        return action_logit_indices  # shape: [B*T]

    def _convert_logit_index_to_action(self, action_logit_index: torch.Tensor) -> torch.Tensor:
        """
        Convert logit indices back to action pairs using tensor indexing.

        Args:
            action_logit_index: Tensor of shape [B*T] containing flattened action indices

        Returns:
            action: Tensor of shape [B*T, 2] containing (action_type, action_param) pairs
        """
        if __debug__:
            assert_shape(action_logit_index, ("BT",), "action_logit_index")

        action = self.action_index_tensor[action_logit_index]

        if __debug__:
            assert_shape(action, ("BT", 2), "actions")

        return action

    def _apply_to_components(self, method_name, *args, **kwargs) -> List[torch.Tensor]:
        """
        Apply a method to all components, collecting and returning the results.

        Args:
            method_name: Name of the method to call on each component
            *args, **kwargs: Arguments to pass to the method

        Returns:
            list: Results from calling the method on each component

        Raises:
            AttributeError: If any component doesn't have the requested method
            TypeError: If a component's method is not callable
            AssertionError: If no components are available
        """
        assert len(self.components) != 0, "No components available to apply method"

        results = []
        for name, component in self.components.items():
            if not hasattr(component, method_name):
                raise AttributeError(f"Component '{name}' does not have method '{method_name}'")

            method = getattr(component, method_name)
            if not callable(method):
                raise TypeError(f"Component '{name}' has {method_name} attribute but it's not callable")

            results.append(method(*args, **kwargs))

        return results

    def l2_reg_loss(self) -> torch.Tensor:
        """L2 regularization loss is on by default although setting l2_norm_coeff to 0 effectively turns it off. Adjust
        it by setting l2_norm_scale in your component config to a multiple of the global loss value or 0 to turn it off.
        """
        component_loss_tensors = self._apply_to_components("l2_reg_loss")
        return torch.sum(torch.stack(component_loss_tensors))

    def l2_init_loss(self) -> torch.Tensor:
        """L2 initialization loss is on by default although setting l2_init_coeff to 0 effectively turns it off. Adjust
        it by setting l2_init_scale in your component config to a multiple of the global loss value or 0 to turn it off.
        """
        component_loss_tensors = self._apply_to_components("l2_init_loss")
        return torch.sum(torch.stack(component_loss_tensors))

    def update_l2_init_weight_copy(self):
        """Update interval set by l2_init_weight_update_interval. 0 means no updating."""
        self._apply_to_components("update_l2_init_weight_copy")

    def clip_weights(self):
        """Weight clipping is on by default although setting clip_range or clip_scale to 0, or a large positive value
        effectively turns it off. Adjust it by setting clip_scale in your component config to a multiple of the global
        loss value or 0 to turn it off."""
        if self.clip_range > 0:
            self._apply_to_components("clip_weights")

    def compute_weight_metrics(self, delta: float = 0.01) -> List[dict]:
        """Compute weight metrics for all components that have weights enabled for analysis.
        Returns a list of metric dictionaries, one per component. Set analyze_weights to True in the config to turn it
        on for a given component."""
        results = {}
        for name, component in self.components.items():
            method_name = "compute_weight_metrics"
            if not hasattr(component, method_name):
                continue  # Skip components that don't have this method instead of raising an error

            method = getattr(component, method_name)
            assert callable(method), f"Component '{name}' has {method_name} attribute but it's not callable"

            results[name] = method(delta)

        metrics_list = [metrics for metrics in results.values() if metrics is not None]
        return metrics_list<|MERGE_RESOLUTION|>--- conflicted
+++ resolved
@@ -137,7 +137,6 @@
                 source_components[source["name"]] = self.components[source["name"]]
         component.setup(source_components)
 
-<<<<<<< HEAD
     def activate_actions(self, action_names: List[str], action_max_params: List[int], device: torch.device) -> None:
         """
         Activate agent actions for training.
@@ -155,11 +154,6 @@
             TypeError: If component '_action_embeds_' is not an ActionEmbedding
             AssertionError: If action_max_params is not a list
         """
-=======
-    def activate_actions(self, action_names: list[str], action_max_params: list[int], device):
-        """Run this at the beginning of training."""
-
->>>>>>> bdf190be
         assert isinstance(action_max_params, list), "action_max_params must be a list"
 
         self.device = device
