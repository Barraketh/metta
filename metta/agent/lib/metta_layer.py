from omegaconf import OmegaConf
from tensordict import TensorDict
from torch import nn
import torch
import numpy as np


from metta.agent.util.weights_analysis import analyze_weights


class LayerBase(nn.Module):
    '''The base class for components that make up the Metta agent. All components
    are required to have a name and an input source, although the input source
    can be None (or null in your YAML). Output size is optional depending on
    your component.

    All components must have a method called `setup` and it must accept
    input_source_components. The setup assigns the output_size if it is not
    already set. Once it has been called on all components, components can
    initialize their parameters via `_initialize()`, if necessary. All
    components must also have a property called `ready` that returns True if
    the component has been setup.

    The `_forward` method should only take a tensordict as input and return
    only the tensordict. The tensor dict is constructed anew each time the
    metta_agent forward pass is run. The component's `_forward` should read
    from the value at the key name of its input_source. After performing its
    computation via self._net() or otherwise, it should store its output in the
    tensor dict at the key with its own name.

    Before doing this, it should first check if the tensordict already has a
    key with its own name, indicating that its computation has already been
    performed (due to some other run up the DAG) and return. After this check,
    it should check if its input source is not None and recursively call the
    forward method of the layer above it.
    
    Carefully passing input and output shapes is necessary to setup the agent.
<<<<<<< HEAD
    self._in_tensor_shape and self._out_tensor_shape are always of type list of
    list. Note that they do not include the batch dimension (as this is specified
    in training configs).'''
=======
    self._in_tensor_shape and self._out_tensor_shape are always of type list. 
    Note that these lists not include the batch dimension so their shape is 
    one dimension smaller than the actual shape of the tensor.'''
>>>>>>> eb2e27e3
    def __init__(self, name, input_source=None, nn_params={}, **cfg):
        super().__init__()
        self._name = name
        self._input_source = input_source
        self._net = None
        self._ready = False
        if not hasattr(self, "_nn_params"):
            self._nn_params = nn_params

    @property
    def ready(self):
        return self._ready

    def setup(self, input_source_component=None):
        if self._ready:
            return

        self.__dict__["_input_source_component"] = input_source_component

        if self._input_source_component is None:
            self._in_tensor_shape = None
            if self._out_tensor_shape is None:
                raise ValueError(f"Either input source or output tensor shape must be set for layer {self._name}")
        else:
            if isinstance(self._input_source_component, dict):
                self._in_tensor_shape = []
                for _, source in self._input_source_component.items():
                    self._in_tensor_shape.append(source._out_tensor_shape.copy())
            else:
                self._in_tensor_shape = self._input_source_component._out_tensor_shape.copy()
            if not hasattr(self, "_out_tensor_shape"):
                self._out_tensor_shape = self._in_tensor_shape # if necessary, edit this later in the superclass

        self._initialize()
        self._ready = True

    def _initialize(self):
        self._net = self._make_net()

    def _make_net(self):
        pass

    def forward(self, td: TensorDict):
        if self._name in td:
            return td

        if self._input_source_component is not None:
            if isinstance(self._input_source_component, dict):
                for _, source in self._input_source_component.items():
                    source.forward(td)
            else:
                self._input_source_component.forward(td)

        self._forward(td)

        return td

    def _forward(self, td: TensorDict):
        td[self._name] = self._net(td[self._input_source])
        return td

    def clip_weights(self):
        pass
    def l2_reg_loss(self):
        pass
    def l2_init_loss(self):
        pass
    def update_l2_init_weight_copy(self):
        pass

    def compute_weight_metrics(self, delta: float = 0.01) -> dict:
        pass

class ParamLayer(LayerBase):
    '''This provides a few useful methods for components/nets that have parameters (weights).
    Superclasses should have input_size and output_size already set.'''
    def __init__(
        self,
        clip_scale=1,
        analyze_weights=None,
        l2_norm_scale=None,
        l2_init_scale=None,
        nonlinearity="nn.ReLU",
        initialization="Orthogonal",
        clip_range=None,
        **cfg,
        ):
        self.clip_scale = clip_scale
        self.analyze_weights_bool = analyze_weights
        self.l2_norm_scale = l2_norm_scale
        self.l2_init_scale = l2_init_scale
        self.nonlinearity = nonlinearity
        self.initialization = initialization
        self.global_clip_range = clip_range
        super().__init__(**cfg)

    def _initialize(self):
        self.__dict__["weight_net"] = self._make_net()

        self._initialize_weights()

        if self.clip_scale > 0:
            self.clip_value = self.global_clip_range * self.largest_weight * self.clip_scale
        else:
            self.clip_value = 0 # disables clipping (not clip to 0)

        self.initial_weights = None
        if self.l2_init_scale != 0:
            self.initial_weights = self.weight_net.weight.data.clone()

        self._net = self.weight_net
        if self.nonlinearity is not None:
            # expecting a string of the form 'nn.ReLU'
            try:
                _, class_name = self.nonlinearity.split('.')
                if class_name not in dir(nn):
                    raise ValueError(f"Unsupported nonlinearity: {self.nonlinearity}")
                nonlinearity_class = getattr(nn, class_name)
                self._net = nn.Sequential(self.weight_net, nonlinearity_class())
                self.__dict__["weight_net"] = self._net[0]
            except (AttributeError, KeyError, ValueError) as e:
                raise ValueError(f"Unsupported nonlinearity: {self.nonlinearity}") from e

    def _initialize_weights(self):
        fan_in = self._in_tensor_shape[0]
        fan_out = self._out_tensor_shape[0]

        if self.initialization.lower() == "orthogonal":
            if self.nonlinearity == "nn.Tanh":
                gain = np.sqrt(2)
            else:
                gain = 1
            nn.init.orthogonal_(self.weight_net.weight, gain=gain)
            largest_weight = self.weight_net.weight.max().item()
        elif self.initialization.lower() == "xavier":
            largest_weight = np.sqrt(6 / (fan_in + fan_out))
            nn.init.xavier_uniform_(self.weight_net.weight)
        elif self.initialization.lower() == "normal":
            largest_weight = np.sqrt(2 / fan_in)
            nn.init.normal_(self.weight_net.weight, mean=0, std=largest_weight)
        elif self.initialization.lower() == "max_0_01":
            # set to uniform with largest weight = 0.01
            largest_weight = 0.01
            nn.init.uniform_(self.weight_net.weight, a=-largest_weight, b=largest_weight)
        else:
            raise ValueError(f"Invalid initialization method: {self.initialization}")

        if hasattr(self.weight_net, "bias") and isinstance(self.weight_net.bias, torch.nn.parameter.Parameter):
            self.weight_net.bias.data.fill_(0)

        self.largest_weight = largest_weight

    def clip_weights(self):
        if self.clip_value > 0:
            with torch.no_grad():
                self.weight_net.weight.data = self.weight_net.weight.data.clamp(-self.clip_value, self.clip_value)

    def l2_reg_loss(self) -> torch.Tensor:
        '''Also known as Weight Decay Loss or L2 Ridge Regularization'''
        l2_reg_loss = torch.tensor(0.0, device=self.weight_net.weight.data.device)
        if self.l2_norm_scale != 0 and self.l2_norm_scale is not None:
            l2_reg_loss = (torch.sum(self.weight_net.weight.data ** 2))*self.l2_norm_scale
        return l2_reg_loss

    def l2_init_loss(self) -> torch.Tensor:
        '''Also known as Delta Regularization Loss'''
        l2_init_loss = torch.tensor(0.0, device=self.weight_net.weight.data.device)
        if self.l2_init_scale != 0 and self.l2_init_scale is not None:
            l2_init_loss = torch.sum((self.weight_net.weight.data - self.initial_weights) ** 2) * self.l2_init_scale
        return l2_init_loss

    def update_l2_init_weight_copy(self, alpha: float = 0.9):
        '''Potentially useful to prevent catastrophic forgetting. Update the
        initial weights copy with a weighted average of the previous and
        current weights.'''
        if self.initial_weights is not None:
            self.initial_weights = (self.initial_weights * alpha + self.weight_net.weight.data * (1 - alpha)).clone()

    def compute_weight_metrics(self, delta: float = 0.01) -> dict:
        """Compute metrics related to the weight matrix dynamics including:
        - Singular value statistics
        - Effective rank
        - Weight norms
        - Power law fit metrics
        """
        if (
            self.weight_net.weight.data.dim() != 2
            or not hasattr(self, "analyze_weights_bool")
            or self.analyze_weights_bool is None
            or self.analyze_weights_bool is False
        ):
            return None

        metrics = analyze_weights(self.weight_net.weight.data, delta)
        metrics["name"] = self._name
        return metrics<|MERGE_RESOLUTION|>--- conflicted
+++ resolved
@@ -35,15 +35,9 @@
     forward method of the layer above it.
     
     Carefully passing input and output shapes is necessary to setup the agent.
-<<<<<<< HEAD
-    self._in_tensor_shape and self._out_tensor_shape are always of type list of
-    list. Note that they do not include the batch dimension (as this is specified
-    in training configs).'''
-=======
     self._in_tensor_shape and self._out_tensor_shape are always of type list. 
     Note that these lists not include the batch dimension so their shape is 
     one dimension smaller than the actual shape of the tensor.'''
->>>>>>> eb2e27e3
     def __init__(self, name, input_source=None, nn_params={}, **cfg):
         super().__init__()
         self._name = name
