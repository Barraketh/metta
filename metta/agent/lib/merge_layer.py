import copy

import omegaconf
import torch
from tensordict import TensorDict

from metta.agent.lib.metta_layer import LayerBase

class MergeLayerBase(LayerBase):
    def __init__(self, name, **cfg):
        self._ready = False
        super().__init__(name, **cfg)

        # redefine _input_source to only be the names so MettaAgent can find the components
        # it's ugly but it maintains consistency in the YAML config
        self.sources_full_list = self._input_source
        self._input_source = []
        for src_cfg in self.sources_full_list:
            self._input_source.append(src_cfg['source_name'])

    @property
    def ready(self):
        return self._ready

    def setup(self, input_source_components=None):
        if self._ready:
            return

        self.input_source_components = input_source_components

        # NOTE: in and out tensor shapes do not include batch sizes
        # however, all other sizes do, including processed_lengths
        self._in_tensor_shape = []
        self._out_tensor_shape = []

        self.dims = []
        self.processed_lengths = []
        for src_cfg in self.sources_full_list:
            source_name = src_cfg['source_name']
            
            processed_size = self.input_source_components[source_name]._out_tensor_shape.copy()
            self._in_tensor_shape.append(processed_size)

            processed_size = processed_size[0]
            if src_cfg.get('slice') is not None:
                slice_range = src_cfg['slice']
                if isinstance(slice_range, omegaconf.listconfig.ListConfig):
                    slice_range = list(slice_range)
                if not (isinstance(slice_range, (list, tuple)) and len(slice_range) == 2):
                    raise ValueError(f"'slice' must be a two-element list/tuple for source {source_name}.")

                start, end = slice_range
                slice_dim = src_cfg.get("dim", None)
                if slice_dim is None:
                    raise ValueError(f"Slice 'dim' must be specified for source {source_name}. If a vector, use dim=1 (0 is batch size).")
                length = end - start
                src_cfg['_slice_params'] = {
                    'start': start,
                    'length': length,
                    'dim': slice_dim
                }
                processed_size = length

            self.processed_lengths.append(processed_size)

            self.dims.append(src_cfg.get("dim", 1)) # check if default dim is good to have or will cause problems

        self._setup_merge_layer()
        self._ready = True

    def _setup_merge_layer(self):
        raise NotImplementedError("Subclasses should implement this method.")

    def forward(self, td: TensorDict):
        outputs = []
        for src_cfg in self.sources_full_list:
            source_name = src_cfg['source_name']
            self.input_source_components[source_name].forward(td)
            src_tensor = td[source_name]

            if '_slice_params' in src_cfg:
                params = src_cfg['_slice_params']
                src_tensor = torch.narrow(src_tensor, dim=params['dim'], start=params['start'], length=params['length'])
            outputs.append(src_tensor)

        return self._merge(outputs, td)

    def _merge(self, outputs, td):
        raise NotImplementedError("Subclasses should implement this method.")


class ConcatMergeLayer(MergeLayerBase):
    '''Concatenates tensors along a specified dimension. For vectors, use dim=1.
    Using this for observations can concat channels (dim=1) with their
    associated fields (). But concattenating widths and heights (dim=2 or dim=3) would 
    lead to different shapes of the field of view.'''
    def _setup_merge_layer(self):
        if not all(d == self.dims[0] for d in self.dims):
            raise ValueError(f"For 'concat', all sources must have the same 'dim'. Got dims: {self.dims}")
        self._merge_dim = self.dims[0]
        cat_dim_length = 0
        for size in self.processed_lengths:
            cat_dim_length += size
        self._out_tensor_shape = self._in_tensor_shape[0].copy()
        self._out_tensor_shape[self._merge_dim - 1] = cat_dim_length # the -1 is to account for batch size

    def _merge(self, outputs, td):
        merged = torch.cat(outputs, dim=self._merge_dim)
        td[self._name] = merged
        return td


class AddMergeLayer(MergeLayerBase):
    '''Combines tensors by adding their elements along a specified dimension,
    keeping the same shape.'''
    def _setup_merge_layer(self):
        if not all(s == self._in_tensor_shape[0] for s in self._in_tensor_shape):
            raise ValueError(f"For 'add', all source sizes must match. Got sizes: {self.sizes}")
        self._merge_dim = self.dims[0]
        self._out_tensor_shape = self._in_tensor_shape[0]

    def _merge(self, outputs, td):
        merged = outputs[0]
        for tensor in outputs[1:]:
            merged = merged + tensor
        td[self._name] = merged
        return td


class SubtractMergeLayer(MergeLayerBase):
    def _setup_merge_layer(self):
        if not all(s == self._in_tensor_shape[0] for s in self._in_tensor_shape):
            raise ValueError(f"For 'subtract', all source sizes must match. Got sizes: {self.sizes}")
        self._merge_dim = self.dims[0]
        self._out_tensor_shape = self._in_tensor_shape[0]

    def _merge(self, outputs, td):
        if len(outputs) != 2:
            raise ValueError("Subtract merge_op requires exactly two sources.")
        merged = outputs[0] - outputs[1]
        td[self._name] = merged
        return td


class MeanMergeLayer(MergeLayerBase):
    '''Angrily takes the average, keeping the same shape.'''
    def _setup_merge_layer(self):
        if not all(s == self._in_tensor_shape[0] for s in self._in_tensor_shape):
            raise ValueError(f"For 'mean', all source sizes must match. Got sizes: {self.sizes}")
        self._merge_dim = self.dims[0]
        self._out_tensor_shape = self._in_tensor_shape[0]

    def _merge(self, outputs, td):
        merged = outputs[0]
        for tensor in outputs[1:]:
            merged = merged + tensor
        merged = merged / len(outputs)
        td[self._name] = merged
        return td


class ExpandLayer(LayerBase):
    '''Expand a tensor along a specified dimension by either a given value (expand_value)
<<<<<<< HEAD
      or a value from another tensor (dims_source and input_dim).'''
=======
      or a value from another tensor (dims_source and input_dim).
      This layer has not been unit tested.'''
>>>>>>> eb2e27e3
    def __init__(self, name, expand_dim, input_source, expand_value=None, source_dim=None, dims_source=None, **cfg):
        self._ready = False
        self.expand_dim = expand_dim
        self.expand_value = expand_value
        self.source_dim = source_dim
        self.dims_source = dims_source
        super().__init__(name, input_source, **cfg)
        if dims_source is not None:
            self._input_source = [input_source, dims_source]

    @property
    def ready(self):
        return self._ready

    def setup(self, input_source_components=None):
        if self._ready:
            return

        self._input_source_component = input_source_components
        if isinstance(self._input_source, list):
            self._out_tensor_shape = next(iter(self._input_source_component.values()))._out_tensor_shape
        else:
            self._out_tensor_shape = self._input_source_component._out_tensor_shape

        if self.dims_source is not None:
            self.expand_value = self._input_source_component[self.dims_source]._out_tensor_shape[self.source_dim - 1] # -1 because _out_tensor_shape doesn't account for batch size
        
        if self.expand_dim > 0:
            self._out_tensor_shape.insert(self.expand_dim - 1, self.expand_value) # -1 because _out_tensor_shape doesn't account for batch size
        else:
            raise ValueError("Expand dim must be greater than 0. 0 is the batch dimension.")
        
        self._ready = True
        
    def _forward(self, td: TensorDict):
        if isinstance(self._input_source, list):   
            tensor = td[self._input_source[0]]
        else:
            tensor = td[self._input_source]

        if self.dims_source is not None:
            self.expand_value = td[self.dims_source].size(self.source_dim)

        expanded = tensor.unsqueeze(self.expand_dim)
        expand_shape = [-1] * expanded.dim()
        expand_shape[self.expand_dim] = self.expand_value
        td[self._name] = expanded.expand(*expand_shape).contiguous()
        return td

class ReshapeLayer(LayerBase):
<<<<<<< HEAD
    '''Multiply two of the dims together, squeezing them into the squeezed_dim.'''
=======
    '''Multiply two of the dims together, squeezing them into the squeezed_dim.
    This layer has not been unit tested.'''
>>>>>>> eb2e27e3
    def __init__(self, name, popped_dim, squeezed_dim, **cfg):
        self._ready = False
        self.popped_dim = popped_dim
        self.squeezed_dim = squeezed_dim
        super().__init__(name, **cfg)

    def setup(self, input_source_components=None):
        if self._ready:
            return

        self._input_source_component = input_source_components
        self._out_tensor_shape = self._input_source_component._out_tensor_shape
        if self.squeezed_dim == 0 or self.popped_dim == 0:
            # we are involving the batch size, which we don't have ahead of time 
            self._out_tensor_shape.pop(self.popped_dim - 1)
        else:
            compressed_size = self._out_tensor_shape[self.popped_dim - 1] * self._out_tensor_shape[self.squeezed_dim - 1]
            self._out_tensor_shape[self.squeezed_dim - 1] = compressed_size
            self._out_tensor_shape.pop(self.popped_dim - 1)

        self._ready = True

    def _forward(self, td: TensorDict):
        tensor = td[self._input_source]
        shape = list(tensor.shape)
        compressed_size = shape[self.squeezed_dim] * shape[self.popped_dim]
        shape.pop(self.popped_dim)
        shape[self.squeezed_dim] = compressed_size
        td[self._name] = tensor.view(*shape)
        return td

class BatchReshapeLayer(LayerBase):
    '''Expands at dim 1, sets equal to value at dim 0 div by B. 
<<<<<<< HEAD
    Then sets dim 0 to B. Finally, squeezes.'''
=======
    Then sets dim 0 to B. Finally, squeezes.
    This layer has not been unit tested.'''
>>>>>>> eb2e27e3
    def __init__(self, name, **cfg):
        self._ready = False
        super().__init__(name, **cfg)

    def setup(self, input_source_components=None):
        if self._ready:
            return

        self._input_source_component = input_source_components
        self._out_tensor_shape = self._input_source_component._out_tensor_shape
        # the out_tensor_shape is NOT ACCURATE because we don't know the batch size ahead of time.
        self._ready = True

    def _forward(self, td: TensorDict):
        tensor = td[self._input_source]
        B_TT = td['_BxTT_']
        shape = list(tensor.shape)
        shape.insert(1, 0)
        shape[1] = shape[0]// (B_TT)
        shape[0] = B_TT
        td[self._name] = tensor.view(*shape).squeeze()
        return td
<|MERGE_RESOLUTION|>--- conflicted
+++ resolved
@@ -161,12 +161,8 @@
 
 class ExpandLayer(LayerBase):
     '''Expand a tensor along a specified dimension by either a given value (expand_value)
-<<<<<<< HEAD
-      or a value from another tensor (dims_source and input_dim).'''
-=======
       or a value from another tensor (dims_source and input_dim).
       This layer has not been unit tested.'''
->>>>>>> eb2e27e3
     def __init__(self, name, expand_dim, input_source, expand_value=None, source_dim=None, dims_source=None, **cfg):
         self._ready = False
         self.expand_dim = expand_dim
@@ -217,12 +213,8 @@
         return td
 
 class ReshapeLayer(LayerBase):
-<<<<<<< HEAD
-    '''Multiply two of the dims together, squeezing them into the squeezed_dim.'''
-=======
     '''Multiply two of the dims together, squeezing them into the squeezed_dim.
     This layer has not been unit tested.'''
->>>>>>> eb2e27e3
     def __init__(self, name, popped_dim, squeezed_dim, **cfg):
         self._ready = False
         self.popped_dim = popped_dim
@@ -256,12 +248,8 @@
 
 class BatchReshapeLayer(LayerBase):
     '''Expands at dim 1, sets equal to value at dim 0 div by B. 
-<<<<<<< HEAD
-    Then sets dim 0 to B. Finally, squeezes.'''
-=======
     Then sets dim 0 to B. Finally, squeezes.
     This layer has not been unit tested.'''
->>>>>>> eb2e27e3
     def __init__(self, name, **cfg):
         self._ready = False
         super().__init__(name, **cfg)
