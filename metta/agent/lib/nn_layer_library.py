"""
Neural network layer library for Metta Agent.

This module provides a collection of PyTorch neural network layers wrapped as Metta layers.
Each class extends either LayerBase or ParamLayer to make standard PyTorch modules compatible
with the Metta Agent framework.

All layers in this library follow a consistent pattern:
1. They inherit from LayerBase or ParamLayer
2. They implement _make_net() to create the underlying PyTorch module
3. They calculate and set the _out_tensor_shape based on the input shapes
4. Most use the default _forward() implementation from LayerBase

Note that the __init__ of any layer class and the MettaAgent are only called when the agent
is instantiated and never again. I.e., not when it is reloaded from a saved policy.
"""

from math import prod
from typing import Any, Dict

import torch
import torch.nn as nn
from typing_extensions import override

from metta.agent.lib.metta_layer import LayerBase, ParamLayer


class Linear(ParamLayer):
    """
    Applies a linear transformation to the incoming data: y = xA^T + b

    Note that the __init__ of any layer class and the MettaAgent are only called when the agent
    is instantiated and never again. I.e., not when it is reloaded from a saved policy.
    """

<<<<<<< HEAD
    def __init__(self, **cfg):
        super().__init__(**cfg)

    @override
    def _make_net(self) -> nn.Module:
        self._out_tensor_shape = [self._nn_params["out_features"]]
=======
    def _make_net(self):
        self._out_tensor_shape = [self._nn_params.out_features]
>>>>>>> 7cb41402
        assert len(self._in_tensor_shapes[0]) == 1, (
            "_input_tensor_shape for Linear should be 1d (ignoring batch dimension)"
        )
        return nn.Linear(self._in_tensor_shapes[0][0], **self._nn_params)


class ReLU(LayerBase):
    """
    Applies the rectified linear unit function element-wise: ReLU(x) = max(0, x)

    Note that the __init__ of any layer class and the MettaAgent are only called when the agent
    is instantiated and never again. I.e., not when it is reloaded from a saved policy.
    """

<<<<<<< HEAD
    def __init__(self, **cfg):
        super().__init__(**cfg)

    @override
    def _make_net(self) -> nn.Module:
=======
    def _make_net(self):
>>>>>>> 7cb41402
        self._out_tensor_shape = self._in_tensor_shapes[0].copy()
        return nn.ReLU()


class LayerNorm(LayerBase):
    """
    Applies Layer Normalization over a mini-batch of inputs

    Note that the __init__ of any layer class and the MettaAgent are only called when the agent
    is instantiated and never again. I.e., not when it is reloaded from a saved policy.
    """

<<<<<<< HEAD
    def __init__(self, **cfg):
        super().__init__(**cfg)

    @override
    def _make_net(self) -> nn.Module:
=======
    def _make_net(self):
>>>>>>> 7cb41402
        self._out_tensor_shape = self._in_tensor_shapes[0].copy()
        return nn.LayerNorm(self._in_tensor_shapes[0][0], **self._nn_params)


class Bilinear(LayerBase):
    """
    Applies a bilinear transformation to the incoming data: y = x1 * A * x2^T + b

    Note that the __init__ of any layer class and the MettaAgent are only called when the agent
    is instantiated and never again. I.e., not when it is reloaded from a saved policy.
    """

<<<<<<< HEAD
    def __init__(self, **cfg):
        super().__init__(**cfg)

    @override
    def _make_net(self) -> nn.Module:
        self._out_tensor_shape = [self._nn_params["out_features"]]
=======
    def _make_net(self):
        self._out_tensor_shape = [self._nn_params.out_features]
>>>>>>> 7cb41402

        self._nn_params["in1_features"] = self._in_tensor_shapes[0][0]
        self._nn_params["in2_features"] = self._in_tensor_shapes[1][0]
        self._nn_params = dict(self._nn_params)  # need to convert from omegaconf DictConfig
        return nn.Bilinear(**self._nn_params)

    @override
    def _forward(self, data: Dict[str, Any]) -> Dict[str, Any]:
        # input_1 = data[self._input_source[0]]
        # input_2 = data[self._input_source[1]]
        input_1 = data[self._sources[0]["name"]]
        input_2 = data[self._sources[1]["name"]]
        data[self._name] = self._net(input_1, input_2)
        return data


class Embedding(LayerBase):
    """
    A lookup table that stores embeddings of fixed dictionary and size.

    This layer stores embeddings for a fixed dictionary of indices, and retrieves
    them based on input indices. The embeddings are initialized using an orthogonal
    initialization and then scaled to have a maximum absolute value of 0.1.

    The shape of the output embeddings is [num_indices, embedding_dim], where
    num_indices can vary depending on the forward pass. Child layers should not
    be sensitive to changes in the first dimension.

    Note that the __init__ of any layer class and the MettaAgent are only called when the agent
    is instantiated and never again. I.e., not when it is reloaded from a saved policy.
    """

<<<<<<< HEAD
    def __init__(self, **cfg):
        super().__init__(**cfg)

    @override
    def _make_net(self) -> nn.Module:
=======
    def _make_net(self):
>>>>>>> 7cb41402
        # output shape [0] is the number of indices used in the forward pass which can change
        # no child layer should be sensitive to this dimension
        self._out_tensor_shape = [0, self._nn_params["embedding_dim"]]

        net = nn.Embedding(**self._nn_params)

        weight_limit = 0.1
        nn.init.orthogonal_(net.weight)
        with torch.no_grad():
            max_abs_value = torch.max(torch.abs(net.weight))
            net.weight.mul_(weight_limit / max_abs_value)

        return net


class Conv2d(ParamLayer):
    _input_height: int
    _input_width: int
    _output_height: float  # Changed to float to handle intermediate calculations
    _output_width: float  # Changed to float to handle intermediate calculations

<<<<<<< HEAD
    def __init__(self, **cfg):
        super().__init__(**cfg)

    @override
    def _make_net(self) -> nn.Module:
=======
    def _make_net(self):
>>>>>>> 7cb41402
        self._set_conv_dims()
        return nn.Conv2d(self._in_tensor_shapes[0][0], **self._nn_params)

    def _set_conv_dims(self):
        """Calculate flattened width and height. This allows us to change obs width and height."""
        assert len(self._in_tensor_shapes[0]) == 3, "Conv2d input tensor shape must be 3d (ignoring batch dimension)"
        self._input_height = self._in_tensor_shapes[0][1]
        self._input_width = self._in_tensor_shapes[0][2]

        # Handle dictionary access instead of attribute access
        padding = self._nn_params.get("padding", 0)
        kernel_size = self._nn_params["kernel_size"]
        stride = self._nn_params["stride"]
        out_channels = self._nn_params["out_channels"]

        # Set padding if it wasn't provided
        if padding is None:
            padding = 0
            self._nn_params["padding"] = padding

        # Calculate output dimensions
        self._output_height = ((self._input_height + 2 * padding - kernel_size) / stride) + 1
        self._output_width = ((self._input_width + 2 * padding - kernel_size) / stride) + 1

        # Check if dimensions are integers
        if not self._output_height.is_integer() or not self._output_width.is_integer():
            raise ValueError(f"CNN {self._name} output dimensions must be integers. Adjust padding or kernel size.")

        # Convert to integers
        self._output_height = int(self._output_height)
        self._output_width = int(self._output_width)

        self._out_tensor_shape = [out_channels, self._output_height, self._output_width]


class MaxPool1d(LayerBase):
    """
    Applies a 1D max pooling over an input signal.

    Note that the __init__ of any layer class and the MettaAgent are only called when the agent
    is instantiated and never again. I.e., not when it is reloaded from a saved policy.
    """

<<<<<<< HEAD
    def __init__(self, **cfg):
        super().__init__(**cfg)

    @override
    def _make_net(self) -> nn.Module:
=======
    def _make_net(self):
>>>>>>> 7cb41402
        self._out_tensor_shape = self._in_tensor_shapes[0].copy()
        return nn.MaxPool1d(self._in_tensor_shapes[0][0], **self._nn_params)


class MaxPool2d(LayerBase):
    """
    Applies a 2D max pooling over an input signal.

    Note that the __init__ of any layer class and the MettaAgent are only called when the agent
    is instantiated and never again. I.e., not when it is reloaded from a saved policy.
    """

<<<<<<< HEAD
    def __init__(self, **cfg):
        super().__init__(**cfg)

    @override
    def _make_net(self) -> nn.Module:
=======
    def _make_net(self):
>>>>>>> 7cb41402
        self._out_tensor_shape = self._in_tensor_shapes[0].copy()
        return nn.MaxPool2d(self._in_tensor_shapes[0][0], **self._nn_params)


class AdaptiveAvgPool1d(LayerBase):
    """
    Applies a 1D adaptive average pooling over an input signal.

    Note that the __init__ of any layer class and the MettaAgent are only called when the agent
    is instantiated and never again. I.e., not when it is reloaded from a saved policy.
    """

<<<<<<< HEAD
    def __init__(self, **cfg):
        super().__init__(**cfg)

    @override
    def _make_net(self) -> nn.Module:
=======
    def _make_net(self):
>>>>>>> 7cb41402
        self._out_tensor_shape = self._in_tensor_shapes[0].copy()
        return nn.AdaptiveAvgPool1d(self._in_tensor_shapes[0][0], **self._nn_params)


class AdaptiveAvgPool2d(LayerBase):
    """
    Applies a 2D adaptive average pooling over an input signal.

    Note that the __init__ of any layer class and the MettaAgent are only called when the agent
    is instantiated and never again. I.e., not when it is reloaded from a saved policy.
    """

<<<<<<< HEAD
    def __init__(self, **cfg):
        super().__init__(**cfg)

    @override
    def _make_net(self) -> nn.Module:
=======
    def _make_net(self):
>>>>>>> 7cb41402
        self._out_tensor_shape = self._in_tensor_shapes[0].copy()
        return nn.AdaptiveAvgPool2d(self._in_tensor_shapes[0][0], **self._nn_params)


class AdaptiveMaxPool1d(LayerBase):
    """
    Applies a 1D adaptive max pooling over an input signal.

    Note that the __init__ of any layer class and the MettaAgent are only called when the agent
    is instantiated and never again. I.e., not when it is reloaded from a saved policy.
    """

<<<<<<< HEAD
    def __init__(self, **cfg):
        super().__init__(**cfg)

    @override
    def _make_net(self) -> nn.Module:
=======
    def _make_net(self):
>>>>>>> 7cb41402
        self._out_tensor_shape = self._in_tensor_shapes[0].copy()
        return nn.AdaptiveMaxPool1d(self._in_tensor_shapes[0][0], **self._nn_params)


class AdaptiveMaxPool2d(LayerBase):
    """
    Applies a 2D adaptive max pooling over an input signal.

    Note that the __init__ of any layer class and the MettaAgent are only called when the agent
    is instantiated and never again. I.e., not when it is reloaded from a saved policy.
    """

<<<<<<< HEAD
    def __init__(self, **cfg):
        super().__init__(**cfg)

    @override
    def _make_net(self) -> nn.Module:
=======
    def _make_net(self):
>>>>>>> 7cb41402
        self._out_tensor_shape = self._in_tensor_shapes[0].copy()
        return nn.AdaptiveMaxPool2d(self._in_tensor_shapes[0][0], **self._nn_params)


class AvgPool1d(LayerBase):
    """
    Applies a 1D average pooling over an input signal.

    Note that the __init__ of any layer class and the MettaAgent are only called when the agent
    is instantiated and never again. I.e., not when it is reloaded from a saved policy.
    """

<<<<<<< HEAD
    def __init__(self, **cfg):
        super().__init__(**cfg)

    @override
    def _make_net(self) -> nn.Module:
=======
    def _make_net(self):
>>>>>>> 7cb41402
        self._out_tensor_shape = self._in_tensor_shapes[0].copy()
        return nn.AvgPool1d(self._in_tensor_shapes[0][0], **self._nn_params)


class AvgPool2d(LayerBase):
    """
    Applies a 2D average pooling over an input signal.

    Note that the __init__ of any layer class and the MettaAgent are only called when the agent
    is instantiated and never again. I.e., not when it is reloaded from a saved policy.
    """

<<<<<<< HEAD
    def __init__(self, **cfg):
        super().__init__(**cfg)

    @override
    def _make_net(self) -> nn.Module:
=======
    def _make_net(self):
>>>>>>> 7cb41402
        self._out_tensor_shape = self._in_tensor_shapes[0].copy()
        return nn.AvgPool2d(self._in_tensor_shapes[0][0], **self._nn_params)


class Dropout(LayerBase):
    """
    Randomly zeroes some of the elements of the input tensor with probability p.

    Note that the __init__ of any layer class and the MettaAgent are only called when the agent
    is instantiated and never again. I.e., not when it is reloaded from a saved policy.
    """

<<<<<<< HEAD
    def __init__(self, **cfg):
        super().__init__(**cfg)

    @override
    def _make_net(self) -> nn.Module:
=======
    def _make_net(self):
>>>>>>> 7cb41402
        self._out_tensor_shape = self._in_tensor_shapes[0].copy()
        return nn.Dropout(**self._nn_params)


class Dropout2d(LayerBase):
    """
    Randomly zero out entire channels of the input tensor with probability p.

    Note that the __init__ of any layer class and the MettaAgent are only called when the agent
    is instantiated and never again. I.e., not when it is reloaded from a saved policy.
    """

<<<<<<< HEAD
    def __init__(self, **cfg):
        super().__init__(**cfg)

    @override
    def _make_net(self) -> nn.Module:
=======
    def _make_net(self):
>>>>>>> 7cb41402
        self._out_tensor_shape = self._in_tensor_shapes[0].copy()
        return nn.Dropout2d(**self._nn_params)


class AlphaDropout(LayerBase):
    """
    Applies Alpha Dropout, which maintains the mean and variance of the inputs.

    Note that the __init__ of any layer class and the MettaAgent are only called when the agent
    is instantiated and never again. I.e., not when it is reloaded from a saved policy.
    """

<<<<<<< HEAD
    def __init__(self, **cfg):
        super().__init__(**cfg)

    @override
    def _make_net(self) -> nn.Module:
=======
    def _make_net(self):
>>>>>>> 7cb41402
        self._out_tensor_shape = self._in_tensor_shapes[0].copy()
        return nn.AlphaDropout(**self._nn_params)


class BatchNorm1d(LayerBase):
    """
    Applies Batch Normalization over a 2D or 3D input.

    Note that the __init__ of any layer class and the MettaAgent are only called when the agent
    is instantiated and never again. I.e., not when it is reloaded from a saved policy.
    """

<<<<<<< HEAD
    def __init__(self, **cfg):
        super().__init__(**cfg)

    @override
    def _make_net(self) -> nn.Module:
=======
    def _make_net(self):
>>>>>>> 7cb41402
        self._out_tensor_shape = self._in_tensor_shapes[0].copy()
        return nn.BatchNorm1d(self._in_tensor_shapes[0][0], **self._nn_params)


class BatchNorm2d(LayerBase):
    """
    Applies Batch Normalization over a 4D input.

    Note that the __init__ of any layer class and the MettaAgent are only called when the agent
    is instantiated and never again. I.e., not when it is reloaded from a saved policy.
    """

<<<<<<< HEAD
    def __init__(self, **cfg):
        super().__init__(**cfg)

    @override
    def _make_net(self) -> nn.Module:
=======
    def _make_net(self):
>>>>>>> 7cb41402
        self._out_tensor_shape = self._in_tensor_shapes[0].copy()
        return nn.BatchNorm2d(self._in_tensor_shapes[0][0], **self._nn_params)


class Flatten(LayerBase):
    """
    Flattens a contiguous range of dimensions into a single dimension.

    Note that the __init__ of any layer class and the MettaAgent are only called when the agent
    is instantiated and never again. I.e., not when it is reloaded from a saved policy.
    """

<<<<<<< HEAD
    def __init__(self, **cfg):
        super().__init__(**cfg)

    @override
    def _make_net(self) -> nn.Module:
=======
    def _make_net(self):
>>>>>>> 7cb41402
        self._out_tensor_shape = [prod(self._in_tensor_shapes[0])]
        return nn.Flatten()


class Identity(LayerBase):
    """
    A placeholder identity layer that returns the input tensor unchanged.

    Note that the __init__ of any layer class and the MettaAgent are only called when the agent
    is instantiated and never again. I.e., not when it is reloaded from a saved policy.
    """

<<<<<<< HEAD
    def __init__(self, **cfg):
        super().__init__(**cfg)

    @override
    def _make_net(self) -> nn.Module:
=======
    def _make_net(self):
>>>>>>> 7cb41402
        self._out_tensor_shape = self._in_tensor_shapes[0].copy()
        return nn.Identity()<|MERGE_RESOLUTION|>--- conflicted
+++ resolved
@@ -33,17 +33,9 @@
     is instantiated and never again. I.e., not when it is reloaded from a saved policy.
     """
 
-<<<<<<< HEAD
-    def __init__(self, **cfg):
-        super().__init__(**cfg)
-
     @override
     def _make_net(self) -> nn.Module:
         self._out_tensor_shape = [self._nn_params["out_features"]]
-=======
-    def _make_net(self):
-        self._out_tensor_shape = [self._nn_params.out_features]
->>>>>>> 7cb41402
         assert len(self._in_tensor_shapes[0]) == 1, (
             "_input_tensor_shape for Linear should be 1d (ignoring batch dimension)"
         )
@@ -58,15 +50,8 @@
     is instantiated and never again. I.e., not when it is reloaded from a saved policy.
     """
 
-<<<<<<< HEAD
-    def __init__(self, **cfg):
-        super().__init__(**cfg)
-
-    @override
-    def _make_net(self) -> nn.Module:
-=======
-    def _make_net(self):
->>>>>>> 7cb41402
+    @override
+    def _make_net(self) -> nn.Module:
         self._out_tensor_shape = self._in_tensor_shapes[0].copy()
         return nn.ReLU()
 
@@ -79,15 +64,8 @@
     is instantiated and never again. I.e., not when it is reloaded from a saved policy.
     """
 
-<<<<<<< HEAD
-    def __init__(self, **cfg):
-        super().__init__(**cfg)
-
-    @override
-    def _make_net(self) -> nn.Module:
-=======
-    def _make_net(self):
->>>>>>> 7cb41402
+    @override
+    def _make_net(self) -> nn.Module:
         self._out_tensor_shape = self._in_tensor_shapes[0].copy()
         return nn.LayerNorm(self._in_tensor_shapes[0][0], **self._nn_params)
 
@@ -100,17 +78,9 @@
     is instantiated and never again. I.e., not when it is reloaded from a saved policy.
     """
 
-<<<<<<< HEAD
-    def __init__(self, **cfg):
-        super().__init__(**cfg)
-
     @override
     def _make_net(self) -> nn.Module:
         self._out_tensor_shape = [self._nn_params["out_features"]]
-=======
-    def _make_net(self):
-        self._out_tensor_shape = [self._nn_params.out_features]
->>>>>>> 7cb41402
 
         self._nn_params["in1_features"] = self._in_tensor_shapes[0][0]
         self._nn_params["in2_features"] = self._in_tensor_shapes[1][0]
@@ -143,15 +113,8 @@
     is instantiated and never again. I.e., not when it is reloaded from a saved policy.
     """
 
-<<<<<<< HEAD
-    def __init__(self, **cfg):
-        super().__init__(**cfg)
-
-    @override
-    def _make_net(self) -> nn.Module:
-=======
-    def _make_net(self):
->>>>>>> 7cb41402
+    @override
+    def _make_net(self) -> nn.Module:
         # output shape [0] is the number of indices used in the forward pass which can change
         # no child layer should be sensitive to this dimension
         self._out_tensor_shape = [0, self._nn_params["embedding_dim"]]
@@ -173,15 +136,8 @@
     _output_height: float  # Changed to float to handle intermediate calculations
     _output_width: float  # Changed to float to handle intermediate calculations
 
-<<<<<<< HEAD
-    def __init__(self, **cfg):
-        super().__init__(**cfg)
-
-    @override
-    def _make_net(self) -> nn.Module:
-=======
-    def _make_net(self):
->>>>>>> 7cb41402
+    @override
+    def _make_net(self) -> nn.Module:
         self._set_conv_dims()
         return nn.Conv2d(self._in_tensor_shapes[0][0], **self._nn_params)
 
@@ -225,15 +181,8 @@
     is instantiated and never again. I.e., not when it is reloaded from a saved policy.
     """
 
-<<<<<<< HEAD
-    def __init__(self, **cfg):
-        super().__init__(**cfg)
-
-    @override
-    def _make_net(self) -> nn.Module:
-=======
-    def _make_net(self):
->>>>>>> 7cb41402
+    @override
+    def _make_net(self) -> nn.Module:
         self._out_tensor_shape = self._in_tensor_shapes[0].copy()
         return nn.MaxPool1d(self._in_tensor_shapes[0][0], **self._nn_params)
 
@@ -246,15 +195,8 @@
     is instantiated and never again. I.e., not when it is reloaded from a saved policy.
     """
 
-<<<<<<< HEAD
-    def __init__(self, **cfg):
-        super().__init__(**cfg)
-
-    @override
-    def _make_net(self) -> nn.Module:
-=======
-    def _make_net(self):
->>>>>>> 7cb41402
+    @override
+    def _make_net(self) -> nn.Module:
         self._out_tensor_shape = self._in_tensor_shapes[0].copy()
         return nn.MaxPool2d(self._in_tensor_shapes[0][0], **self._nn_params)
 
@@ -267,15 +209,8 @@
     is instantiated and never again. I.e., not when it is reloaded from a saved policy.
     """
 
-<<<<<<< HEAD
-    def __init__(self, **cfg):
-        super().__init__(**cfg)
-
-    @override
-    def _make_net(self) -> nn.Module:
-=======
-    def _make_net(self):
->>>>>>> 7cb41402
+    @override
+    def _make_net(self) -> nn.Module:
         self._out_tensor_shape = self._in_tensor_shapes[0].copy()
         return nn.AdaptiveAvgPool1d(self._in_tensor_shapes[0][0], **self._nn_params)
 
@@ -288,15 +223,8 @@
     is instantiated and never again. I.e., not when it is reloaded from a saved policy.
     """
 
-<<<<<<< HEAD
-    def __init__(self, **cfg):
-        super().__init__(**cfg)
-
-    @override
-    def _make_net(self) -> nn.Module:
-=======
-    def _make_net(self):
->>>>>>> 7cb41402
+    @override
+    def _make_net(self) -> nn.Module:
         self._out_tensor_shape = self._in_tensor_shapes[0].copy()
         return nn.AdaptiveAvgPool2d(self._in_tensor_shapes[0][0], **self._nn_params)
 
@@ -309,15 +237,8 @@
     is instantiated and never again. I.e., not when it is reloaded from a saved policy.
     """
 
-<<<<<<< HEAD
-    def __init__(self, **cfg):
-        super().__init__(**cfg)
-
-    @override
-    def _make_net(self) -> nn.Module:
-=======
-    def _make_net(self):
->>>>>>> 7cb41402
+    @override
+    def _make_net(self) -> nn.Module:
         self._out_tensor_shape = self._in_tensor_shapes[0].copy()
         return nn.AdaptiveMaxPool1d(self._in_tensor_shapes[0][0], **self._nn_params)
 
@@ -330,15 +251,8 @@
     is instantiated and never again. I.e., not when it is reloaded from a saved policy.
     """
 
-<<<<<<< HEAD
-    def __init__(self, **cfg):
-        super().__init__(**cfg)
-
-    @override
-    def _make_net(self) -> nn.Module:
-=======
-    def _make_net(self):
->>>>>>> 7cb41402
+    @override
+    def _make_net(self) -> nn.Module:
         self._out_tensor_shape = self._in_tensor_shapes[0].copy()
         return nn.AdaptiveMaxPool2d(self._in_tensor_shapes[0][0], **self._nn_params)
 
@@ -351,15 +265,8 @@
     is instantiated and never again. I.e., not when it is reloaded from a saved policy.
     """
 
-<<<<<<< HEAD
-    def __init__(self, **cfg):
-        super().__init__(**cfg)
-
-    @override
-    def _make_net(self) -> nn.Module:
-=======
-    def _make_net(self):
->>>>>>> 7cb41402
+    @override
+    def _make_net(self) -> nn.Module:
         self._out_tensor_shape = self._in_tensor_shapes[0].copy()
         return nn.AvgPool1d(self._in_tensor_shapes[0][0], **self._nn_params)
 
@@ -372,15 +279,8 @@
     is instantiated and never again. I.e., not when it is reloaded from a saved policy.
     """
 
-<<<<<<< HEAD
-    def __init__(self, **cfg):
-        super().__init__(**cfg)
-
-    @override
-    def _make_net(self) -> nn.Module:
-=======
-    def _make_net(self):
->>>>>>> 7cb41402
+    @override
+    def _make_net(self) -> nn.Module:
         self._out_tensor_shape = self._in_tensor_shapes[0].copy()
         return nn.AvgPool2d(self._in_tensor_shapes[0][0], **self._nn_params)
 
@@ -393,15 +293,8 @@
     is instantiated and never again. I.e., not when it is reloaded from a saved policy.
     """
 
-<<<<<<< HEAD
-    def __init__(self, **cfg):
-        super().__init__(**cfg)
-
-    @override
-    def _make_net(self) -> nn.Module:
-=======
-    def _make_net(self):
->>>>>>> 7cb41402
+    @override
+    def _make_net(self) -> nn.Module:
         self._out_tensor_shape = self._in_tensor_shapes[0].copy()
         return nn.Dropout(**self._nn_params)
 
@@ -414,15 +307,8 @@
     is instantiated and never again. I.e., not when it is reloaded from a saved policy.
     """
 
-<<<<<<< HEAD
-    def __init__(self, **cfg):
-        super().__init__(**cfg)
-
-    @override
-    def _make_net(self) -> nn.Module:
-=======
-    def _make_net(self):
->>>>>>> 7cb41402
+    @override
+    def _make_net(self) -> nn.Module:
         self._out_tensor_shape = self._in_tensor_shapes[0].copy()
         return nn.Dropout2d(**self._nn_params)
 
@@ -435,15 +321,8 @@
     is instantiated and never again. I.e., not when it is reloaded from a saved policy.
     """
 
-<<<<<<< HEAD
-    def __init__(self, **cfg):
-        super().__init__(**cfg)
-
-    @override
-    def _make_net(self) -> nn.Module:
-=======
-    def _make_net(self):
->>>>>>> 7cb41402
+    @override
+    def _make_net(self) -> nn.Module:
         self._out_tensor_shape = self._in_tensor_shapes[0].copy()
         return nn.AlphaDropout(**self._nn_params)
 
@@ -456,15 +335,8 @@
     is instantiated and never again. I.e., not when it is reloaded from a saved policy.
     """
 
-<<<<<<< HEAD
-    def __init__(self, **cfg):
-        super().__init__(**cfg)
-
-    @override
-    def _make_net(self) -> nn.Module:
-=======
-    def _make_net(self):
->>>>>>> 7cb41402
+    @override
+    def _make_net(self) -> nn.Module:
         self._out_tensor_shape = self._in_tensor_shapes[0].copy()
         return nn.BatchNorm1d(self._in_tensor_shapes[0][0], **self._nn_params)
 
@@ -477,15 +349,8 @@
     is instantiated and never again. I.e., not when it is reloaded from a saved policy.
     """
 
-<<<<<<< HEAD
-    def __init__(self, **cfg):
-        super().__init__(**cfg)
-
-    @override
-    def _make_net(self) -> nn.Module:
-=======
-    def _make_net(self):
->>>>>>> 7cb41402
+    @override
+    def _make_net(self) -> nn.Module:
         self._out_tensor_shape = self._in_tensor_shapes[0].copy()
         return nn.BatchNorm2d(self._in_tensor_shapes[0][0], **self._nn_params)
 
@@ -498,15 +363,8 @@
     is instantiated and never again. I.e., not when it is reloaded from a saved policy.
     """
 
-<<<<<<< HEAD
-    def __init__(self, **cfg):
-        super().__init__(**cfg)
-
-    @override
-    def _make_net(self) -> nn.Module:
-=======
-    def _make_net(self):
->>>>>>> 7cb41402
+    @override
+    def _make_net(self) -> nn.Module:
         self._out_tensor_shape = [prod(self._in_tensor_shapes[0])]
         return nn.Flatten()
 
@@ -519,14 +377,7 @@
     is instantiated and never again. I.e., not when it is reloaded from a saved policy.
     """
 
-<<<<<<< HEAD
-    def __init__(self, **cfg):
-        super().__init__(**cfg)
-
-    @override
-    def _make_net(self) -> nn.Module:
-=======
-    def _make_net(self):
->>>>>>> 7cb41402
+    @override
+    def _make_net(self) -> nn.Module:
         self._out_tensor_shape = self._in_tensor_shapes[0].copy()
         return nn.Identity()