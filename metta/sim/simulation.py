import logging
import os
import time
from datetime import datetime

import numpy as np
import torch
from omegaconf import OmegaConf

from metta.agent.policy_state import PolicyState
from metta.agent.policy_store import PolicyRecord, PolicyStore
from metta.sim.replay_helper import ReplayHelper
from metta.sim.simulation_config import SimulationConfig, SimulationSuiteConfig
from metta.sim.vecenv import make_vecenv
from metta.util.config import config_from_path
from metta.util.datastruct import flatten_config

logger = logging.getLogger(__name__)


class Simulation:
    """
    A simulation is any process of stepping through a Mettagrid environment.
    Simulations configure things likes how the policies are mapped to the a
    agents, as well as which environments to run in.

    Simulations are used by training, evaluation and (eventually) play+replay.
    """

    def __init__(
        self,
        config: SimulationConfig,
        policy_pr: PolicyRecord,
        policy_store: PolicyStore,
        replay_path: str | None = None,
        name: str = "",
        wandb_run=None,
    ):
        self._config = config
        self._wandb_run = wandb_run
        self._replay_path = replay_path
        # TODO: Replace with typed EnvConfig
        self._env_cfg = config_from_path(config.env, config.env_overrides)
        self._env_name = config.env

        self._npc_policy_uri = config.npc_policy_uri
        self._policy_agents_pct = config.policy_agents_pct
        self._policy_store = policy_store

        self._device = config.device

        self._num_envs = config.num_envs
        self._min_episodes = config.num_episodes
        self._max_time_s = config.max_time_s

        # load candidate policy
        self._policy_pr = policy_pr
        self._name = name
        # load npc policy
        self._npc_pr = None
        if self._npc_policy_uri is None:
            self._policy_agents_pct = 1.0
        else:
            self._npc_pr = self._policy_store.policy(self._npc_policy_uri)

        self._agents_per_env = self._env_cfg.game.num_agents
        self._policy_agents_per_env = max(1, int(self._agents_per_env * self._policy_agents_pct))
        self._npc_agents_per_env = self._agents_per_env - self._policy_agents_per_env
        self._total_agents = self._num_envs * self._agents_per_env

        self._vecenv = make_vecenv(self._env_cfg, config.vectorization, num_envs=self._num_envs)

        # tell the policy which actions are available for this environment
        actions_names = self._vecenv.driver_env.action_names()
        actions_max_params = self._vecenv.driver_env._c_env.max_action_args()
        self._policy_pr.policy().activate_actions(actions_names, actions_max_params, self._device)
        if self._npc_pr is not None:
            # tell the npc policy which actions are available for this environment
            self._npc_pr.policy().activate_actions(actions_names, actions_max_params, self._device)

        # each index is an agent, and we reshape it into a matrix of num_envs x agents_per_env
        slice_idxs = (
            torch.arange(self._vecenv.num_agents).reshape(self._num_envs, self._agents_per_env).to(device=self._device)
        )

        self._policy_idxs = slice_idxs[:, : self._policy_agents_per_env].reshape(
            self._policy_agents_per_env * self._num_envs
        )

        self._npc_idxs = []
        if self._npc_agents_per_env > 0:
            self._npc_idxs = slice_idxs[:, self._policy_agents_per_env :].reshape(
                self._num_envs * self._npc_agents_per_env
            )

        self._agent_stats = [{} for a in range(self._total_agents)]

        # Create mapping from metta.agent index to policy name
        self._agent_idx_to_policy_name = {}
        for agent_idx in self._policy_idxs:
            self._agent_idx_to_policy_name[agent_idx.item()] = self._policy_pr.name

        for agent_idx in self._npc_idxs:
            self._agent_idx_to_policy_name[agent_idx.item()] = self._npc_pr.name

        # Initialize replay helpers array and episode counters if replay is enabled
        self._replay_helpers = None
        self._episode_counters = np.zeros(self._num_envs, dtype=int)
        if self._replay_path is not None:
            self._replay_helpers = []
            for env_idx in range(self._num_envs):
                self._replay_helpers.append(self._create_replay_helper(env_idx))

    def _create_replay_helper(self, env_idx):
        """Create a new replay helper for the specified environment index."""
        return ReplayHelper(
            config=self._config,
            env=self._vecenv.envs[env_idx],
            policy_record=self._policy_pr,
            wandb_run=self._wandb_run,
        )

    def _get_replay_path(self, env_idx: int, episode_count: int) -> str | None:
        """Generate a unique replay path for the given environment and episode."""
        base_path = self._replay_path

        if base_path is None:
            return None

        if env_idx == 0 and episode_count == 0:
            return base_path

        if base_path.startswith("s3://"):
            # Parse S3 path into bucket and key parts
            s3_parts = base_path[5:].split("/", 1)
            bucket = s3_parts[0]

            assert len(s3_parts) > 1
            key_parts = s3_parts[1].rsplit("/", 1)
            if len(key_parts) > 1:
                prefix = key_parts[0]
                filename = key_parts[1]
            else:
                prefix = ""
                filename = key_parts[0]

            # Add environment and episode identifiers to filename
            new_filename = f"ep{episode_count}_env{env_idx}_{filename}"

            if prefix:
                return f"s3://{bucket}/{prefix}/{new_filename}"
            else:
                return f"s3://{bucket}/{new_filename}"
        else:
            # For local paths
            directory, filename = os.path.split(base_path)
            if not filename:
                filename = "replay.dat"
            new_filename = f"ep{episode_count}_env{env_idx}_{filename}"
            return os.path.join(directory, new_filename)

    def simulate(self, epoch: int = 0, dry_run: bool = False):
        logger.info(
            f"Simulating {self._name} policy: {self._policy_pr.name} "
            + f"in {self._env_name} with {self._policy_agents_per_env} agents"
        )
        if self._npc_pr is not None:
            logger.debug(f"Against npc policy: {self._npc_pr.name} with {self._npc_agents_per_env} agents")

        logger.info(f"Simulation settings: {self._config}")
        logger.info(f"Replay path: {self._replay_path}")

        obs, _ = self._vecenv.reset()
        policy_state = PolicyState()
        npc_state = PolicyState()

        game_stats = []
        start = time.time()

        # Track environment completion status
        env_dones = [False] * self._num_envs

        # set of episodes that parallelize the environments
        while (self._episode_counters < self._min_episodes).any() and time.time() - start < self._max_time_s:
            with torch.no_grad():
                obs = torch.as_tensor(obs).to(device=self._device)
                # observations that correspond to policy agent
                my_obs = obs[self._policy_idxs]

                # Parallelize across opponents
                policy = self._policy_pr.policy()  # policy to evaluate
                policy_actions, _, _, _, _ = policy(my_obs, policy_state)

                # Iterate opponent policies
                if self._npc_pr is not None:
                    npc_obs = obs[self._npc_idxs]
                    npc_policy = self._npc_pr.policy()
                    npc_actions, _, _, _, _ = npc_policy(npc_obs, npc_state)

            actions = policy_actions
            if self._npc_agents_per_env > 0:
                actions = torch.cat(
                    [
                        policy_actions.view(self._num_envs, self._policy_agents_per_env, -1),
                        npc_actions.view(self._num_envs, self._npc_agents_per_env, -1),
                    ],
                    dim=1,
                )

            actions = actions.view(self._num_envs * self._agents_per_env, -1)
            actions_np = actions.cpu().numpy()

            if self._replay_helpers is not None:
                actions_per_env = actions_np.reshape(self._num_envs, self._agents_per_env, -1)
                for env_idx in range(self._num_envs):
                    if not env_dones[env_idx]:
                        self._replay_helpers[env_idx].log_pre_step(actions_per_env[env_idx].squeeze())
            # Step the environment
            obs, rewards, dones, truncated, infos = self._vecenv.step(actions_np)

            if self._replay_helpers is not None:
                rewards_per_env = rewards.reshape(self._num_envs, self._agents_per_env)
                for env_idx in range(self._num_envs):
                    if not env_dones[env_idx]:
                        self._replay_helpers[env_idx].log_post_step(rewards_per_env[env_idx])

            # ------------------------------------------------------------------
            # Episode bookkeeping (per-environment finite-state machine)
            # ------------------------------------------------------------------
            # Vector-env returns per-agent flags; collapse to one flag per env
            done_now = np.logical_or(
                dones.reshape(self._num_envs, self._agents_per_env).all(axis=1),
                truncated.reshape(self._num_envs, self._agents_per_env).all(axis=1),
            )

            for env_idx in range(self._num_envs):
                # (1) episode *just* finished
                if done_now[env_idx] and not env_dones[env_idx]:
                    env_dones[env_idx] = True

                    if self._replay_helpers is not None:
                        path = self._get_replay_path(env_idx, self._episode_counters[env_idx])
                        self._replay_helpers[env_idx].write_replay(path, epoch=epoch)
                    self._episode_counters[env_idx] += 1

                # (2) environment has auto-reset → new episode has started -------------
                elif not done_now[env_idx] and env_dones[env_idx]:
                    env_dones[env_idx] = False  # <-- lets us log steps again
                    if self._replay_helpers is not None:
                        self._replay_helpers[env_idx] = self._create_replay_helper(env_idx)

            # Convert the environment configuration to a dictionary and flatten it.
            game_cfg = OmegaConf.to_container(self._env_cfg.game, resolve=False)
            flattened_env = flatten_config(game_cfg, parent_key="game")
            flattened_env["eval_name"] = self._name
            flattened_env["timestamp"] = datetime.now().isoformat()
            flattened_env["npc"] = self._npc_policy_uri

            for n in range(len(infos)):
                if "agent_raw" in infos[n]:
                    agent_episode_data = infos[n]["agent_raw"]
                    episode_reward = infos[n]["episode_rewards"]
                    group_reward = infos[n]["group_rewards"]
<<<<<<< HEAD
=======
                    game_stats.append(group_reward)
>>>>>>> e89374a6
                    for agent_i in range(len(agent_episode_data)):
                        agent_idx = agent_i + n * self._agents_per_env

                        if agent_idx in self._agent_idx_to_policy_name:
                            agent_episode_data[agent_i]["policy_name"] = self._agent_idx_to_policy_name[
                                agent_idx
                            ].replace("file://", "")
                        else:
                            agent_episode_data[agent_i]["policy_name"] = "No Name Found"
                        agent_episode_data[agent_i]["episode_reward"] = episode_reward[agent_i].tolist()
                        agent_episode_data[agent_i].update(flattened_env)

                    game_stats.append(agent_episode_data)

        logger.info(f"Simulation time: {time.time() - start}")
        self._vecenv.close()
        return game_stats


class SimulationSuite:
    def __init__(
        self,
        config: SimulationSuiteConfig,
        policy_pr: PolicyRecord,
        policy_store: PolicyStore,
        wandb_run=None,
        replay_dir: str | None = None,
    ):
        logger.debug(f"Building Simulation suite from config:{config}")
        self._simulations = dict()
        self._wandb_run = wandb_run
        self._replay_dir = replay_dir

        for name, sim_config in config.simulations.items():
            replay_path = self._replay_path_for_sim(name)
            # Create a Simulation object for each config and pass wandb_run directly
            sim = Simulation(
                config=sim_config,
                policy_pr=policy_pr,
                policy_store=policy_store,
                name=name,
                wandb_run=wandb_run,
                replay_path=replay_path,
            )
            self._simulations[name] = sim

    def _replay_path_for_sim(self, name: str) -> str:
        if self._replay_dir is None:
            return None
        elif self._replay_dir.startswith("s3://"):
            return f"{self._replay_dir.rstrip('/')}/{name}/replay.json.z"
        else:
            return os.path.join(self._replay_dir, name, "replay.json.z")

    # TODO: epoch is a replay-specific parameter we could probably handle better
    def simulate(self, epoch: int = 0):
        # Run all simulations and gather results by name
        return {name: sim.simulate(epoch) for name, sim in self._simulations.items()}<|MERGE_RESOLUTION|>--- conflicted
+++ resolved
@@ -261,10 +261,7 @@
                     agent_episode_data = infos[n]["agent_raw"]
                     episode_reward = infos[n]["episode_rewards"]
                     group_reward = infos[n]["group_rewards"]
-<<<<<<< HEAD
-=======
                     game_stats.append(group_reward)
->>>>>>> e89374a6
                     for agent_i in range(len(agent_episode_data)):
                         agent_idx = agent_i + n * self._agents_per_env
 
