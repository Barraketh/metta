# metta/sim/simulation.py
"""
Vectorised simulation runner.

• Launches a MettaGrid vec-env batch
• Each worker writes its own *.duckdb* shard
• At shutdown the shards are merged into **one** StatsDB object that the
  caller can further merge / export.
"""

from __future__ import annotations

import logging
import time
import uuid
from dataclasses import dataclass
from pathlib import Path
from typing import Dict, Tuple

import numpy as np
import torch

from metta.agent.policy_state import PolicyState
from metta.agent.policy_store import PolicyRecord, PolicyStore
from metta.sim.simulation_config import SimulationConfig
from metta.sim.simulation_stats_db import SimulationStatsDB
from metta.sim.vecenv import make_vecenv
from metta.util.config import config_from_path
from mettagrid.replay_writer import ReplayWriter
from mettagrid.stats_writer import StatsWriter

logger = logging.getLogger(__name__)


# --------------------------------------------------------------------------- #
#   Single simulation                                                         #
# --------------------------------------------------------------------------- #
class Simulation:
    """
    A vectorised batch of MettaGrid environments sharing the same parameters.
    """

    # ------------------------------------------------------------------ #
    #   construction                                                     #
    # ------------------------------------------------------------------ #
    def __init__(
        self,
        name: str,
        config: SimulationConfig,
        policy_pr: PolicyRecord,
        policy_store: PolicyStore,
        suite=None,
        stats_dir: str = "/tmp/stats",
        replay_dir: str | None = None,
    ):
        self._name = name
        self._suite = suite
        self._config = config
        self._id = uuid.uuid4().hex[:12]

        # ---------------- env config ----------------------------------- #
        self._env_cfg = config_from_path(config.env, config.env_overrides)
        self._env_name = config.env

        replay_dir = f"{replay_dir}/{self._id}" if replay_dir else None

        sim_stats_dir = (Path(stats_dir) / self._id).resolve()
        sim_stats_dir.mkdir(parents=True, exist_ok=True)
        self._stats_dir = sim_stats_dir
        self._stats_writer = StatsWriter(sim_stats_dir)
        self._replay_writer = ReplayWriter(replay_dir)
        self._device = config.device
        logger.debug(f"Creating vecenv with {config.num_envs} environments")
        self._vecenv = make_vecenv(
            self._env_cfg,
            config.vectorization,
            num_envs=config.num_envs,
            stats_writer=self._stats_writer,
            replay_writer=self._replay_writer,
        )

        self._num_envs = config.num_envs
        self._min_episodes = config.num_episodes
        self._max_time_s = config.max_time_s
        self._agents_per_env = self._env_cfg.game.num_agents

        # ---------------- policies ------------------------------------- #
        self._policy_pr = policy_pr
        self._policy_store = policy_store
        self._npc_pr = policy_store.policy(config.npc_policy_uri) if config.npc_policy_uri else None
        self._policy_agents_pct = config.policy_agents_pct if self._npc_pr is not None else 1.0

        # Let every policy know the active action-set of this env.
        action_names = self._vecenv.driver_env.action_names()
        max_args = self._vecenv.driver_env._c_env.max_action_args()
        self._policy_pr.policy().activate_actions(action_names, max_args, self._device)
        if self._npc_pr is not None:
            self._npc_pr.policy().activate_actions(action_names, max_args, self._device)

        # ---------------- agent-index bookkeeping ---------------------- #
        idx_matrix = torch.arange(self._vecenv.num_agents, device=self._device).reshape(
            self._num_envs, self._agents_per_env
        )
        self._policy_agents_per_env = max(1, int(self._agents_per_env * self._policy_agents_pct))
        self._npc_agents_per_env = self._agents_per_env - self._policy_agents_per_env

        self._policy_idxs = idx_matrix[:, : self._policy_agents_per_env].reshape(-1)
        self._npc_idxs = (
            idx_matrix[:, self._policy_agents_per_env :].reshape(-1)
            if self._npc_agents_per_env
            else torch.tensor([], device=self._device)
        )
        self._episode_counters = np.zeros(self._num_envs, dtype=int)

    # ------------------------------------------------------------------ #
    #   public API                                                       #
    # ------------------------------------------------------------------ #
    def simulate(self) -> SimulationResults:
        """
        Run the simulation; returns the merged `StatsDB`.
        """
        logger.info(
            "Sim '%s': %d env × %d agents (%.0f%% candidate)",
            self._name,
            self._num_envs,
            self._agents_per_env,
            100 * self._policy_agents_per_env / self._agents_per_env,
        )
        logger.info("Stats dir: %s", self._stats_dir)
        # ---------------- reset ------------------------------- #
        obs, _ = self._vecenv.reset()
        policy_state = PolicyState()
        npc_state = PolicyState()
        env_done_flags = [False] * self._num_envs

        t0 = time.time()
        while (self._episode_counters < self._min_episodes).any() and (time.time() - t0) < self._max_time_s:
            # ---------------- forward passes ------------------------- #
            with torch.no_grad():
                obs_t = torch.as_tensor(obs, device=self._device)

                # Candidate-policy agents
                my_obs = obs_t[self._policy_idxs]
                policy = self._policy_pr.policy()
                policy_actions, _, _, _, _ = policy(my_obs, policy_state)

                # NPC agents (if any)
                if self._npc_pr is not None and len(self._npc_idxs):
                    npc_obs = obs_t[self._npc_idxs]
                    npc_policy = self._npc_pr.policy()
                    npc_actions, _, _, _, _ = npc_policy(npc_obs, npc_state)

            # ---------------- action stitching ----------------------- #
            actions = policy_actions
            if self._npc_agents_per_env:
                actions = torch.cat(
                    [
                        policy_actions.view(self._num_envs, self._policy_agents_per_env, -1),
                        npc_actions.view(self._num_envs, self._npc_agents_per_env, -1),
                    ],
                    dim=1,
                )

            actions = actions.view(self._num_envs * self._agents_per_env, -1)
            actions_np = actions.cpu().numpy()

            # ---------------- env.step ------------------------------- #
            obs, _, dones, trunc, _ = self._vecenv.step(actions_np)

            # ---------------- episode FSM ---------------------------- #
            done_now = np.logical_or(
                dones.reshape(self._num_envs, self._agents_per_env).all(1),
                trunc.reshape(self._num_envs, self._agents_per_env).all(1),
            )
<<<<<<< HEAD

            for env_idx in range(self._num_envs):
                # (1) episode *just* finished
                if done_now[env_idx] and not env_dones[env_idx]:
                    env_dones[env_idx] = True

                    if self._replay_helpers is not None:
                        path = self._get_replay_path(env_idx, self._episode_counters[env_idx])
                        self._replay_helpers[env_idx].write_replay(path, epoch=epoch)
                    self._episode_counters[env_idx] += 1

                # (2) environment has auto-reset → new episode has started -------------
                elif not done_now[env_idx] and env_dones[env_idx]:
                    env_dones[env_idx] = False  # <-- lets us log steps again
                    if self._replay_helpers is not None:
                        self._replay_helpers[env_idx] = self._create_replay_helper(env_idx)

            # Convert the environment configuration to a dictionary and flatten it.
            game_cfg = OmegaConf.to_container(self._env_cfg.game, resolve=False)
            flattened_env = flatten_config(game_cfg, parent_key="game")
            flattened_env["eval_name"] = self._name
            flattened_env["timestamp"] = datetime.now().isoformat()
            flattened_env["npc"] = self._npc_policy_uri

            for n in range(len(infos)):
                if "agent_raw" in infos[n]:
                    agent_episode_data = infos[n]["agent_raw"]
                    episode_reward = infos[n]["episode_rewards"]
                    group_reward = infos[n]["group_rewards"]
                    # game_stats.append(group_reward)
                    for agent_i in range(len(agent_episode_data)):
                        agent_idx = agent_i + n * self._agents_per_env

                        if agent_idx in self._agent_idx_to_policy_name:
                            agent_episode_data[agent_i]["policy_name"] = self._agent_idx_to_policy_name[
                                agent_idx
                            ].replace("file://", "")
                        else:
                            agent_episode_data[agent_i]["policy_name"] = "No Name Found"
                        agent_episode_data[agent_i]["episode_reward"] = episode_reward[agent_i].tolist()
                        agent_episode_data[agent_i].update(flattened_env)
                        for group, reward in group_reward.items():
                            agent_episode_data[agent_i][f"group_reward_{group}"] = reward

                    game_stats.append(agent_episode_data)

        logger.info(f"Simulation time: {time.time() - start}")
=======
            for e in range(self._num_envs):
                if done_now[e] and not env_done_flags[e]:
                    env_done_flags[e] = True
                    self._episode_counters[e] += 1
                elif not done_now[e] and env_done_flags[e]:
                    env_done_flags[e] = False

        # ---------------- teardown & DB merge ------------------------ #
>>>>>>> 79b1ec2c
        self._vecenv.close()
        db = self._from_shards_and_context()

        logger.info(
            "Sim '%s' finished: %d episodes in %.1fs",
            self._name,
            int(self._episode_counters.sum()),
            time.time() - t0,
        )
        return SimulationResults(db)

    # ------------------------- stats helpers -------------------------- #
    def _from_shards_and_context(self) -> SimulationStatsDB:
        """Merge all *.duckdb* shards for this simulation → one `StatsDB`."""
        agent_map: Dict[int, Tuple[str, int]] = {idx.item(): self._policy_pr for idx in self._policy_idxs}
        if self._npc_pr is not None:
            agent_map.update({idx.item(): self._npc_pr for idx in self._npc_idxs})

        suite_name = "" if self._suite is None else self._suite.name
        db = SimulationStatsDB.from_shards_and_context(
            self._id, self._stats_dir, agent_map, self._name, suite_name, self._config.env, self._policy_pr
        )
        return db


@dataclass
class SimulationResults:
    """
    Results of a simulation.
    For now just a stats db. Replay plays can be retrieved from the stats db.
    """

    stats_db: SimulationStatsDB<|MERGE_RESOLUTION|>--- conflicted
+++ resolved
@@ -172,55 +172,6 @@
                 dones.reshape(self._num_envs, self._agents_per_env).all(1),
                 trunc.reshape(self._num_envs, self._agents_per_env).all(1),
             )
-<<<<<<< HEAD
-
-            for env_idx in range(self._num_envs):
-                # (1) episode *just* finished
-                if done_now[env_idx] and not env_dones[env_idx]:
-                    env_dones[env_idx] = True
-
-                    if self._replay_helpers is not None:
-                        path = self._get_replay_path(env_idx, self._episode_counters[env_idx])
-                        self._replay_helpers[env_idx].write_replay(path, epoch=epoch)
-                    self._episode_counters[env_idx] += 1
-
-                # (2) environment has auto-reset → new episode has started -------------
-                elif not done_now[env_idx] and env_dones[env_idx]:
-                    env_dones[env_idx] = False  # <-- lets us log steps again
-                    if self._replay_helpers is not None:
-                        self._replay_helpers[env_idx] = self._create_replay_helper(env_idx)
-
-            # Convert the environment configuration to a dictionary and flatten it.
-            game_cfg = OmegaConf.to_container(self._env_cfg.game, resolve=False)
-            flattened_env = flatten_config(game_cfg, parent_key="game")
-            flattened_env["eval_name"] = self._name
-            flattened_env["timestamp"] = datetime.now().isoformat()
-            flattened_env["npc"] = self._npc_policy_uri
-
-            for n in range(len(infos)):
-                if "agent_raw" in infos[n]:
-                    agent_episode_data = infos[n]["agent_raw"]
-                    episode_reward = infos[n]["episode_rewards"]
-                    group_reward = infos[n]["group_rewards"]
-                    # game_stats.append(group_reward)
-                    for agent_i in range(len(agent_episode_data)):
-                        agent_idx = agent_i + n * self._agents_per_env
-
-                        if agent_idx in self._agent_idx_to_policy_name:
-                            agent_episode_data[agent_i]["policy_name"] = self._agent_idx_to_policy_name[
-                                agent_idx
-                            ].replace("file://", "")
-                        else:
-                            agent_episode_data[agent_i]["policy_name"] = "No Name Found"
-                        agent_episode_data[agent_i]["episode_reward"] = episode_reward[agent_i].tolist()
-                        agent_episode_data[agent_i].update(flattened_env)
-                        for group, reward in group_reward.items():
-                            agent_episode_data[agent_i][f"group_reward_{group}"] = reward
-
-                    game_stats.append(agent_episode_data)
-
-        logger.info(f"Simulation time: {time.time() - start}")
-=======
             for e in range(self._num_envs):
                 if done_now[e] and not env_done_flags[e]:
                     env_done_flags[e] = True
@@ -229,7 +180,6 @@
                     env_done_flags[e] = False
 
         # ---------------- teardown & DB merge ------------------------ #
->>>>>>> 79b1ec2c
         self._vecenv.close()
         db = self._from_shards_and_context()
 
