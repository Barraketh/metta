--- conflicted
+++ resolved
@@ -30,19 +30,7 @@
     """
     logger.info("Building map preview...")
 
-<<<<<<< HEAD
-    env_path = cfg.trainer.env
-    env_cfg = config_from_path(env_path)
-
-    if env_cfg._target_ == "metta.env.mettagrid_env_set.MettaGridEnvSet":
-        return
-
-    # MettaGridEnv requires a DictConfig
-    env_dict = OmegaConf.to_container(env_cfg)
-    env = MettaGridEnv(DictConfig(env_dict), render_mode=None)
-=======
     env = MettaGridEnv(env_config, render_mode=None)
->>>>>>> 59ae6952
 
     preview = {
         "version": 1,
